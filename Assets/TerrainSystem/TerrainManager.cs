using System;
using System.Collections.Generic;
using System.Globalization;
using System.IO;
using System.Text;
using UnityEngine;
using Unity.Jobs;
using Unity.Collections;
using Unity.Mathematics;
using UnityEngine.Rendering;

namespace TerrainSystem
{
    public enum TerrainProcessingMode
    {
        CPU,
        GPU,
        Hybrid
    }

    public class TerrainManager : MonoBehaviour
    {
        #region Inspector Properties
        [Header("Terrain Settings")]
        [SerializeField] private Vector3 chunkWorldSize = new Vector3(16, 16, 16);
        
        // WARNING: Halving voxelSize will now 8x the number of voxels per chunk,
        // which drastically increases memory usage and processing time.
        // Adjust loadDistance accordingly.
        [SerializeField] private float voxelSize = 1f;
        // Track previous values to detect changes in the Inspector
        private float previousVoxelSize;
        private Vector3 previousChunkWorldSize;
        
        [SerializeField] private Transform playerTransform;
        [SerializeField] private float loadDistance = 64f;

        [Header("LOD Settings")]
        [SerializeField] private bool useLOD = true;
        [SerializeField] private float[] lodDistanceThresholds = new float[] { 32f, 64f, 96f }; // Distance thresholds for each LOD level
        [SerializeField] private int maxLODLevel = 2; // Maximum LOD level (0 = highest detail)
        [SerializeField] private bool transitionLODs = true; // Whether to create transition chunks between LOD levels

        // This property now calculates the number of voxels per chunk dynamically
        public Vector3Int ChunkVoxelDimensions => new Vector3Int(
            Mathf.CeilToInt(chunkWorldSize.x / voxelSize),
            Mathf.CeilToInt(chunkWorldSize.y / voxelSize),
            Mathf.CeilToInt(chunkWorldSize.z / voxelSize)
        );

        [Header("Generation Settings")]
        [SerializeField] private GameObject chunkPrefab;
        [SerializeField] private MarchingCubesMeshGenerator meshGenerator;
        [SerializeField] private ComputeShader voxelTerrainShader;
        [SerializeField] private TerrainProcessingMode processingMode = TerrainProcessingMode.Hybrid;

        [Header("Biome Settings")]
        [SerializeField] private float biomeNoiseScale = 0.001f;
        [SerializeField] private float biomeBlendRange = 0.05f; // How smooth the transition is
        [SerializeField] private BiomeSettings[] biomes;

        [Header("Advanced Biome Noise")]
        [SerializeField] private float temperatureNoiseScale = 0.002f;
        [SerializeField] private float humidityNoiseScale = 0.003f;
        [SerializeField] private float riverNoiseScale = 0.008f;
        [SerializeField] private float riverThreshold = 0.02f;
        [SerializeField] private float riverDepth = 5.0f;

        [Header("Performance")]
        [SerializeField] private int maxChunksPerFrame = 4;
        [SerializeField] private int verticalLoadRadius = 1;

        [Header("Culling Settings")]
        [SerializeField] private Camera targetCamera;
        [SerializeField] private bool enableFrustumCulling = true;
        [SerializeField] private bool useOcclusionRayTest = false;
        [SerializeField] private LayerMask occlusionLayerMask = Physics.DefaultRaycastLayers;
        [SerializeField] private float occlusionRayPadding = 0.25f;

        [Header("Adaptive Generation")]
        [SerializeField] private bool adaptiveChunkBudget = true;
        [SerializeField] private int minChunksPerFrame = 1;
        [SerializeField] private int maxAdaptiveChunksPerFrame = 12;
        [SerializeField] private float targetFrameRate = 60f;
        [SerializeField] private float frameRateBuffer = 5f;
        [SerializeField] private float adaptationInterval = 0.5f;
        [Range(0.01f, 1f)]
        [SerializeField] private float frameTimeSmoothing = 0.1f;

        [Header("Debug Settings")]
        [SerializeField] private bool isRegenerating = false;
        [SerializeField] private bool showLODLevels = false;
        #endregion

        #region Private Fields
        private ILogger TerrainLogger => Debug.unityLogger;
        private readonly object logLock = new object();
        private StreamWriter logWriter;
        private string logFilePath;
        private string lastLogFilePath;
        private bool logFileInitialized;
        private bool logFileAnnounced;

        /// <summary>
        /// The most recent terrain log file created for this manager.
        /// </summary>
        public string LogFilePath => lastLogFilePath;

        private struct MeshJobHandleData
        {
            public JobHandle handle;
            public NativeList<Vector3> vertices;
            public NativeList<int> triangles;
            public NativeList<Vector3> normals;
            public NativeArray<float> densities;
            public NativeArray<float> gradientDensities;
        }

        private struct VoxelGenJobHandleData
        {
            public JobHandle handle;
            public NativeArray<float> densities;
        }

        private struct GpuGenerationRequestInfo
        {
            public int LodLevel;
            public Vector3Int VoxelDimensions;
            public int ThreadGroupsX;
            public int ThreadGroupsY;
            public int ThreadGroupsZ;
            public int VoxelCount;
            public int BufferCount;
        }

        private struct DensitySummary
        {
            public int SampleCount;
            public int ValidSamples;
            public int InvalidSamples;
            public float Min;
            public float Max;
            public float Average;

            public bool HasSamples => SampleCount > 0;
            public bool HasValidSamples => ValidSamples > 0;
            public bool HasInvalidSamples => InvalidSamples > 0;
        }

        private struct ChunkData
        {
            public TerrainChunk chunk;
            public int lodLevel;
        }

        private struct TransitionKey : IEquatable<TransitionKey>
        {
            public Vector3Int HighDetail;
            public Vector3Int LowDetail;

            public TransitionKey(Vector3Int highDetail, Vector3Int lowDetail)
            {
                HighDetail = highDetail;
                LowDetail = lowDetail;
            }

            public bool Equals(TransitionKey other) => HighDetail == other.HighDetail && LowDetail == other.LowDetail;

            public override bool Equals(object obj) => obj is TransitionKey other && Equals(other);

            public override int GetHashCode()
            {
                unchecked
                {
                    return (HighDetail.GetHashCode() * 397) ^ LowDetail.GetHashCode();
                }
            }

            public bool Involves(Vector3Int chunkPos) => HighDetail == chunkPos || LowDetail == chunkPos;
        }

        private class TransitionMeshData
        {
            public MeshFilter MeshFilter;
            public MeshRenderer MeshRenderer;
            public Mesh Mesh;
            public Vector3Int Direction;
            public int HighLod;
            public int LowLod;
            public bool Dirty;
        }
        private ComputeBuffer biomeThresholdsBuffer;
        private ComputeBuffer biomeGroundLevelsBuffer;
        private ComputeBuffer biomeHeightImpactsBuffer;
        private ComputeBuffer biomeHeightScalesBuffer;
        private ComputeBuffer biomeCaveImpactsBuffer;
        private ComputeBuffer biomeCaveScalesBuffer;
        private ComputeBuffer biomeOctavesBuffer;
        private ComputeBuffer biomeLacunarityBuffer;
        private ComputeBuffer biomePersistenceBuffer;
        private ComputeBuffer triangleTableBuffer;
        private ComputeBuffer edgeConnectionsBuffer;
        private bool gpuBuffersInitialized;
        private bool needsGpuBufferInitRetry;

        private NativeArray<float> cachedBiomeThresholds;
        private NativeArray<float> cachedBiomeGroundLevels;
        private NativeArray<float> cachedBiomeHeightImpacts;
        private NativeArray<float> cachedBiomeHeightScales;
        private NativeArray<float> cachedBiomeCaveImpacts;
        private NativeArray<float> cachedBiomeCaveScales;
        private NativeArray<int> cachedBiomeOctaves;
        private NativeArray<float> cachedBiomeLacunarity;
        private NativeArray<float> cachedBiomePersistence;
        private int cachedBiomeCount;
        private bool biomeNativeCacheDirty = true;
        private BiomeSettings[] biomeCacheSnapshot = Array.Empty<BiomeSettings>();

        private TerrainProcessingMode runtimeProcessingMode = TerrainProcessingMode.CPU;
        private bool hasLoggedModeFallback;

// Ñëîâàðü äëÿ îòñëåæèâàíèÿ àñèíõðîííûõ çàïðîñîâ ê GPU
        private readonly Dictionary<Vector3Int, AsyncGPUReadbackRequest> runningGpuGenRequests =
            new Dictionary<Vector3Int, AsyncGPUReadbackRequest>();
// Ñëîâàðü äëÿ õðàíåíèÿ áóôåðà ïëîòíîñòåé âî âðåìÿ ãåíåðàöèè
        private readonly Dictionary<Vector3Int, ComputeBuffer> densityBuffers =
            new Dictionary<Vector3Int, ComputeBuffer>();
        private readonly Dictionary<Vector3Int, GpuGenerationRequestInfo> gpuGenerationRequestsInfo =
            new Dictionary<Vector3Int, GpuGenerationRequestInfo>();
        private readonly Dictionary<Vector3Int, ChunkData> chunks = new Dictionary<Vector3Int, ChunkData>();
        private readonly Queue<Vector3Int> dirtyChunkQueue = new Queue<Vector3Int>();
        private readonly Dictionary<Vector3Int, MeshJobHandleData> runningMeshJobs = new Dictionary<Vector3Int, MeshJobHandleData>();
        private readonly Dictionary<Vector3Int, VoxelGenJobHandleData> runningGenJobs = new Dictionary<Vector3Int, VoxelGenJobHandleData>();

        private readonly Dictionary<int, Vector3> cachedChunkWorldSizesByLod = new Dictionary<int, Vector3>();
        private readonly Queue<TerrainChunk> chunkPool = new Queue<TerrainChunk>();
        private Camera cachedCamera;
        private readonly Plane[] cameraFrustumPlanes = new Plane[6];
        private int lastFrustumCalculationFrame = -1;
        private float smoothedFrameTime = -1f;
        private float adaptiveBudgetTimer;
        private int baseMaxChunksPerFrame;

        private static readonly Vector3Int[] NeighborDirections =
        {
            Vector3Int.right,
            Vector3Int.left,
            Vector3Int.up,
            Vector3Int.down,
            new Vector3Int(0, 0, 1),
            new Vector3Int(0, 0, -1)
        };

        private readonly Dictionary<TransitionKey, TransitionMeshData> transitionMeshes = new Dictionary<TransitionKey, TransitionMeshData>();

        private static readonly BiomeSettings[] DefaultBiomeSettingsArray =
        {
            new BiomeSettings
            {
                name = "Default",
                startThreshold = -1f,
                octaves = 4,
                lacunarity = 2f,
                persistence = 0.5f,
                worldGroundLevel = 20f,
                heightImpact = 15f,
                heightNoiseScale = 0.05f,
                caveImpact = 0.3f,
                caveNoiseScale = 0.08f
            }
        };

        private bool hasLoggedDefaultBiomeFallback;

        // Shader property IDs
        private int shaderPropLODLevel;

        private bool ShouldUseGpuForMeshGeneration => runtimeProcessingMode != TerrainProcessingMode.CPU && voxelTerrainShader != null;
        private bool ShouldUseGpuForVoxelGeneration => runtimeProcessingMode == TerrainProcessingMode.GPU && voxelTerrainShader != null;
        private bool ShouldUseGpuForTerrainModification => runtimeProcessingMode == TerrainProcessingMode.GPU && voxelTerrainShader != null;
        #endregion

        #region Unity Lifecycle
        private void RefreshRuntimeProcessingMode(bool logWarnings)
        {
            TerrainProcessingMode requestedMode = processingMode;
            bool computeAvailable = voxelTerrainShader != null;
            TerrainProcessingMode resolvedMode = requestedMode;

            bool fallbackToCpu = !computeAvailable && requestedMode != TerrainProcessingMode.CPU;
            if (fallbackToCpu)
            {
                resolvedMode = TerrainProcessingMode.CPU;
                if (logWarnings && Application.isPlaying && !hasLoggedModeFallback)
                {
                    LogWarning("System", "Compute shader is not available. Falling back to CPU terrain processing mode.");
                    hasLoggedModeFallback = true;
                }
            }
            else
            {
                hasLoggedModeFallback = false;
            }

            if (runtimeProcessingMode != resolvedMode)
            {
                runtimeProcessingMode = resolvedMode;

                if (Application.isPlaying)
                {
                    if (runtimeProcessingMode != TerrainProcessingMode.CPU && computeAvailable)
                    {
                        InitializeStaticGpuBuffers();
                    }
                    else if (runtimeProcessingMode == TerrainProcessingMode.CPU && gpuBuffersInitialized)
                    {
                        ReleaseStaticGpuBuffers();
                    }
                }
            }
        }

        private void OnEnable()
        {
            AnnounceLogFile();
            LogStructured("System", "TerrainManager enabled");
        }
<<<<<<< HEAD

        private void OnDisable()
        {
            LogStructured("System", "TerrainManager disabled");
=======

        private void OnDisable()
        {
            LogStructured("System", "TerrainManager disabled");
            CloseLogWriter();
        }

        private void OnDestroy()
        {
>>>>>>> f42fa8b4
            CloseLogWriter();
        }

        private void Start()
        {
            if (meshGenerator == null || chunkPrefab == null)
            {
                LogError("System", "TerrainManager is missing required references!");
                enabled = false;
                return;
            }
            if (playerTransform == null && Camera.main != null)
            {
                playerTransform = Camera.main.transform;
            }

            cachedCamera = targetCamera != null ? targetCamera : Camera.main;

            baseMaxChunksPerFrame = Mathf.Clamp(maxChunksPerFrame, minChunksPerFrame, maxAdaptiveChunksPerFrame);
            maxChunksPerFrame = baseMaxChunksPerFrame;
            smoothedFrameTime = Time.unscaledDeltaTime > 0f
                ? Time.unscaledDeltaTime
                : 1f / Mathf.Max(1f, targetFrameRate);

            // Cache shader property IDs
            shaderPropLODLevel = Shader.PropertyToID("_LODLevel");

            // Store initial values for change detection
            previousVoxelSize = voxelSize;
            previousChunkWorldSize = chunkWorldSize;
            InvalidateChunkWorldSizeCache();

            RefreshRuntimeProcessingMode(true);

            LogStructured(
                "System",
                $"Start complete requestedMode={processingMode} runtimeMode={runtimeProcessingMode} chunkWorldSize={FormatVector3(chunkWorldSize)} voxelSize={voxelSize.ToString("F3", CultureInfo.InvariantCulture)} loadDistance={loadDistance.ToString("F1", CultureInfo.InvariantCulture)} maxChunksPerFrame={maxChunksPerFrame}"
            );

            UpdateChunksAroundPlayer();
        }

        private void Update()
        {
            RefreshRuntimeProcessingMode(false);

            if (needsGpuBufferInitRetry && meshGenerator != null && voxelTerrainShader != null &&
                runtimeProcessingMode != TerrainProcessingMode.CPU &&
                meshGenerator.NativeTriangleTable.IsCreated && meshGenerator.NativeTriangleTable.Length > 0 &&
                meshGenerator.NativeEdgeConnections.IsCreated && meshGenerator.NativeEdgeConnections.Length > 0)
            {
                InitializeStaticGpuBuffers();
                if (gpuBuffersInitialized)
                {
                    needsGpuBufferInitRetry = false;
                }
            }

            HandleGeometrySettingsChangeIfNeeded();
            UpdateChunksAroundPlayer();
            UpdateAdaptiveChunkBudget();
            ProcessDirtyChunks();
        }

        private void LateUpdate()
        {
            CompleteGenerationJobs();

            if (runningGpuGenRequests.Count > 0)
            {
                List<Vector3Int> completedRequests = null;

                foreach (var kvp in runningGpuGenRequests)
                {
                    Vector3Int chunkPos = kvp.Key;
                    AsyncGPUReadbackRequest request = kvp.Value;

                    if (!request.done)
                    {
                        continue;
                    }

                    completedRequests ??= new List<Vector3Int>();
                    completedRequests.Add(chunkPos);

                    if (request.hasError)
                    {
                        GpuGenerationRequestInfo info = GetGpuRequestInfoForLogging(chunkPos);
                        Vector3Int errorThreadGroups = new Vector3Int(info.ThreadGroupsX, info.ThreadGroupsY, info.ThreadGroupsZ);
                        string errorMessage = $"stage=readbackComplete mode=GPU {FormatChunkId(chunkPos, info.LodLevel)} result=error";
                        if (info.BufferCount > 0)
                        {
                            errorMessage = $"{errorMessage} bufferCount={info.BufferCount}";
                        }
                        if (errorThreadGroups != Vector3Int.zero)
                        {
                            errorMessage = $"{errorMessage} threadGroups={FormatThreadGroups(errorThreadGroups.x, errorThreadGroups.y, errorThreadGroups.z)}";
                        }
                        LogError("GpuReadback", errorMessage);
                        continue;
                    }

                    NativeArray<float> densities = request.GetData<float>();

                    if (!chunks.TryGetValue(chunkPos, out var chunkData) || chunkData.chunk == null)
                    {
                        continue;
                    }

                    Vector3Int voxelDimensions = GetChunkVoxelDimensionsForLOD(chunkData.lodLevel);
                    GpuGenerationRequestInfo requestInfo = EnsureGpuRequestInfo(chunkPos, chunkData.lodLevel, voxelDimensions, densities.Length);

                    DensitySummary summary = CalculateDensitySummary(densities);
                    Vector3Int requestThreadGroups = new Vector3Int(requestInfo.ThreadGroupsX, requestInfo.ThreadGroupsY, requestInfo.ThreadGroupsZ);
                    LogDensitySummary("GpuReadback", "readbackComplete", "GPU", chunkPos, chunkData.lodLevel, voxelDimensions, summary, requestInfo.BufferCount, requestThreadGroups);

                    chunkData.chunk.ApplyDensities(densities);
                    QueueChunkForUpdate(chunkPos);
                }

                if (completedRequests != null)
                {
                    foreach (var pos in completedRequests)
                    {
                        if (densityBuffers.TryGetValue(pos, out ComputeBuffer buffer))
                        {
                            ComputeBufferManager.Instance.ReleaseBuffer(buffer);
                            densityBuffers.Remove(pos);
                        }

                        runningGpuGenRequests.Remove(pos);
                        gpuGenerationRequestsInfo.Remove(pos);
                    }
                }
            }

            CompleteRunningMeshJobs();
        }

        private void OnDestroy()
        {
            CloseLogWriter();
            CleanupAllJobs();
            ReleaseStaticGpuBuffers();
            DisposeBiomeNativeCaches();

            while (chunkPool.Count > 0)
            {
                TerrainChunk pooledChunk = chunkPool.Dequeue();
                if (pooledChunk != null)
                {
                    Destroy(pooledChunk.gameObject);
                }
            }
        }
        
        // Detect changes in the Inspector during Play Mode
        private void OnValidate()
        {
            minChunksPerFrame = Mathf.Max(0, minChunksPerFrame);
            maxAdaptiveChunksPerFrame = Mathf.Max(minChunksPerFrame, maxAdaptiveChunksPerFrame);
            maxChunksPerFrame = Mathf.Clamp(maxChunksPerFrame, minChunksPerFrame, maxAdaptiveChunksPerFrame);
            frameRateBuffer = Mathf.Max(0f, frameRateBuffer);
            targetFrameRate = Mathf.Max(1f, targetFrameRate);
            adaptationInterval = Mathf.Max(0.05f, adaptationInterval);
            frameTimeSmoothing = Mathf.Clamp(frameTimeSmoothing, 0.01f, 1f);
            occlusionRayPadding = Mathf.Max(0f, occlusionRayPadding);

            if (!Application.isPlaying)
            {
                baseMaxChunksPerFrame = maxChunksPerFrame;
            }

            RefreshRuntimeProcessingMode(Application.isPlaying);
            if (Application.isPlaying)
            {
                HandleGeometrySettingsChangeIfNeeded();
            }

            MarkBiomeCacheDirty();
        }
        
        private void InitializeStaticGpuBuffers()
        {
            if (gpuBuffersInitialized || voxelTerrainShader == null || meshGenerator == null)
            {
                return;
            }

            if (!meshGenerator.NativeTriangleTable.IsCreated || meshGenerator.NativeTriangleTable.Length <= 0 ||
                !meshGenerator.NativeEdgeConnections.IsCreated || meshGenerator.NativeEdgeConnections.Length <= 0)
            {
                meshGenerator.EnsureTablesInitialized();
            }

            if (!meshGenerator.NativeTriangleTable.IsCreated || meshGenerator.NativeTriangleTable.Length <= 0 ||
                !meshGenerator.NativeEdgeConnections.IsCreated || meshGenerator.NativeEdgeConnections.Length <= 0)
            {
                LogWarning(
                    "GpuBuffers",
                    "TerrainManager attempted to initialize GPU buffers before Marching Cubes lookup tables were ready. Initialization will be retried once the tables are generated.");
                needsGpuBufferInitRetry = true;
                return;
            }

            needsGpuBufferInitRetry = false;

            BiomeSettings[] activeBiomes = GetActiveBiomes(true);
            int biomeCount = activeBiomes.Length;
            if (biomeCount > 0)
            {
                var biomeThresholds = new float[biomeCount];
                var biomeGroundLevels = new float[biomeCount];
                var biomeHeightImpacts = new float[biomeCount];
                var biomeHeightScales = new float[biomeCount];
                var biomeCaveImpacts = new float[biomeCount];
                var biomeCaveScales = new float[biomeCount];
                var biomeOctaves = new int[biomeCount];
                var biomeLacunarity = new float[biomeCount];
                var biomePersistence = new float[biomeCount];

                for (int i = 0; i < biomeCount; i++)
                {
                    BiomeSettings biome = activeBiomes[i];
                    biomeThresholds[i] = biome.startThreshold;
                    biomeGroundLevels[i] = biome.worldGroundLevel;
                    biomeHeightImpacts[i] = biome.heightImpact;
                    biomeHeightScales[i] = biome.heightNoiseScale;
                    biomeCaveImpacts[i] = biome.caveImpact;
                    biomeCaveScales[i] = biome.caveNoiseScale;
                    biomeOctaves[i] = biome.octaves;
                    biomeLacunarity[i] = biome.lacunarity;
                    biomePersistence[i] = biome.persistence;
                }

                biomeThresholdsBuffer = new ComputeBuffer(biomeCount, sizeof(float));
                biomeGroundLevelsBuffer = new ComputeBuffer(biomeCount, sizeof(float));
                biomeHeightImpactsBuffer = new ComputeBuffer(biomeCount, sizeof(float));
                biomeHeightScalesBuffer = new ComputeBuffer(biomeCount, sizeof(float));
                biomeCaveImpactsBuffer = new ComputeBuffer(biomeCount, sizeof(float));
                biomeCaveScalesBuffer = new ComputeBuffer(biomeCount, sizeof(float));
                biomeOctavesBuffer = new ComputeBuffer(biomeCount, sizeof(int));
                biomeLacunarityBuffer = new ComputeBuffer(biomeCount, sizeof(float));
                biomePersistenceBuffer = new ComputeBuffer(biomeCount, sizeof(float));

                biomeThresholdsBuffer.SetData(biomeThresholds);
                biomeGroundLevelsBuffer.SetData(biomeGroundLevels);
                biomeHeightImpactsBuffer.SetData(biomeHeightImpacts);
                biomeHeightScalesBuffer.SetData(biomeHeightScales);
                biomeCaveImpactsBuffer.SetData(biomeCaveImpacts);
                biomeCaveScalesBuffer.SetData(biomeCaveScales);
                biomeOctavesBuffer.SetData(biomeOctaves);
                biomeLacunarityBuffer.SetData(biomeLacunarity);
                biomePersistenceBuffer.SetData(biomePersistence);
            }

            triangleTableBuffer = new ComputeBuffer(meshGenerator.NativeTriangleTable.Length, sizeof(int));
            triangleTableBuffer.SetData(meshGenerator.NativeTriangleTable);
            edgeConnectionsBuffer = new ComputeBuffer(meshGenerator.NativeEdgeConnections.Length, sizeof(int));
            edgeConnectionsBuffer.SetData(meshGenerator.NativeEdgeConnections);

            gpuBuffersInitialized = true;
        }

        private void ReleaseStaticGpuBuffers()
        {
            if (!gpuBuffersInitialized)
            {
                return;
            }

            biomeThresholdsBuffer?.Release();
            biomeThresholdsBuffer = null;
            biomeGroundLevelsBuffer?.Release();
            biomeGroundLevelsBuffer = null;
            biomeHeightImpactsBuffer?.Release();
            biomeHeightImpactsBuffer = null;
            biomeHeightScalesBuffer?.Release();
            biomeHeightScalesBuffer = null;
            biomeCaveImpactsBuffer?.Release();
            biomeCaveImpactsBuffer = null;
            biomeCaveScalesBuffer?.Release();
            biomeCaveScalesBuffer = null;
            biomeOctavesBuffer?.Release();
            biomeOctavesBuffer = null;
            biomeLacunarityBuffer?.Release();
            biomeLacunarityBuffer = null;
            biomePersistenceBuffer?.Release();
            biomePersistenceBuffer = null;
            triangleTableBuffer?.Release();
            triangleTableBuffer = null;
            edgeConnectionsBuffer?.Release();
            edgeConnectionsBuffer = null;

            gpuBuffersInitialized = false;
        }

        private BiomeSettings[] GetActiveBiomes(bool logWarningIfFallback)
        {
            if (biomes != null && biomes.Length > 0)
            {
                hasLoggedDefaultBiomeFallback = false;
                return biomes;
            }

            if (logWarningIfFallback && !hasLoggedDefaultBiomeFallback)
            {
                LogWarning(
                    "Biome",
                    "TerrainManager has no biomes configured. Using a default biome profile for terrain generation.");
                hasLoggedDefaultBiomeFallback = true;
            }

            return DefaultBiomeSettingsArray;
        }

        private void MarkBiomeCacheDirty()
        {
            biomeNativeCacheDirty = true;
        }

        private BiomeSettings[] EnsureBiomeNativeCaches(bool logWarningIfFallback)
        {
            BiomeSettings[] activeBiomes = GetActiveBiomes(logWarningIfFallback);
            if (ShouldRebuildBiomeNativeCache(activeBiomes))
            {
                RebuildBiomeNativeCaches(activeBiomes);
            }

            return activeBiomes;
        }

        private bool ShouldRebuildBiomeNativeCache(BiomeSettings[] activeBiomes)
        {
            if (biomeNativeCacheDirty)
            {
                return true;
            }

            if (cachedBiomeCount != activeBiomes.Length)
            {
                return true;
            }

            if (biomeCacheSnapshot.Length != activeBiomes.Length)
            {
                return true;
            }

            for (int i = 0; i < activeBiomes.Length; i++)
            {
                if (!BiomeSettingsApproximatelyEqual(activeBiomes[i], biomeCacheSnapshot[i]))
                {
                    return true;
                }
            }

            return false;
        }

        private void RebuildBiomeNativeCaches(BiomeSettings[] activeBiomes)
        {
            CompleteAllGenerationJobsImmediate();
            DisposeBiomeNativeCaches();

            cachedBiomeCount = activeBiomes.Length;
            if (cachedBiomeCount == 0)
            {
                biomeCacheSnapshot = Array.Empty<BiomeSettings>();
                biomeNativeCacheDirty = false;
                return;
            }

            cachedBiomeThresholds = new NativeArray<float>(cachedBiomeCount, Allocator.Persistent);
            cachedBiomeGroundLevels = new NativeArray<float>(cachedBiomeCount, Allocator.Persistent);
            cachedBiomeHeightImpacts = new NativeArray<float>(cachedBiomeCount, Allocator.Persistent);
            cachedBiomeHeightScales = new NativeArray<float>(cachedBiomeCount, Allocator.Persistent);
            cachedBiomeCaveImpacts = new NativeArray<float>(cachedBiomeCount, Allocator.Persistent);
            cachedBiomeCaveScales = new NativeArray<float>(cachedBiomeCount, Allocator.Persistent);
            cachedBiomeOctaves = new NativeArray<int>(cachedBiomeCount, Allocator.Persistent);
            cachedBiomeLacunarity = new NativeArray<float>(cachedBiomeCount, Allocator.Persistent);
            cachedBiomePersistence = new NativeArray<float>(cachedBiomeCount, Allocator.Persistent);

            for (int i = 0; i < cachedBiomeCount; i++)
            {
                BiomeSettings biome = activeBiomes[i];
                cachedBiomeThresholds[i] = biome.startThreshold;
                cachedBiomeGroundLevels[i] = biome.worldGroundLevel;
                cachedBiomeHeightImpacts[i] = biome.heightImpact;
                cachedBiomeHeightScales[i] = biome.heightNoiseScale;
                cachedBiomeCaveImpacts[i] = biome.caveImpact;
                cachedBiomeCaveScales[i] = biome.caveNoiseScale;
                cachedBiomeOctaves[i] = biome.octaves;
                cachedBiomeLacunarity[i] = biome.lacunarity;
                cachedBiomePersistence[i] = biome.persistence;
            }

            biomeCacheSnapshot = new BiomeSettings[cachedBiomeCount];
            Array.Copy(activeBiomes, biomeCacheSnapshot, cachedBiomeCount);
            biomeNativeCacheDirty = false;
        }

        private static bool BiomeSettingsApproximatelyEqual(BiomeSettings lhs, BiomeSettings rhs)
        {
            if (!string.Equals(lhs.name, rhs.name, StringComparison.Ordinal))
            {
                return false;
            }

            if (!Mathf.Approximately(lhs.startThreshold, rhs.startThreshold)) return false;
            if (lhs.octaves != rhs.octaves) return false;
            if (!Mathf.Approximately(lhs.lacunarity, rhs.lacunarity)) return false;
            if (!Mathf.Approximately(lhs.persistence, rhs.persistence)) return false;
            if (!Mathf.Approximately(lhs.worldGroundLevel, rhs.worldGroundLevel)) return false;
            if (!Mathf.Approximately(lhs.heightImpact, rhs.heightImpact)) return false;
            if (!Mathf.Approximately(lhs.heightNoiseScale, rhs.heightNoiseScale)) return false;
            if (!Mathf.Approximately(lhs.caveImpact, rhs.caveImpact)) return false;
            if (!Mathf.Approximately(lhs.caveNoiseScale, rhs.caveNoiseScale)) return false;

            return true;
        }

        private void CompleteAllGenerationJobsImmediate()
        {
            if (runningGenJobs.Count == 0)
            {
                return;
            }

            var pendingJobs = new List<KeyValuePair<Vector3Int, VoxelGenJobHandleData>>(runningGenJobs);
            runningGenJobs.Clear();

            foreach (var kvp in pendingJobs)
            {
                var pos = kvp.Key;
                var data = kvp.Value;
                data.handle.Complete();

                if (chunks.TryGetValue(pos, out var chunkData))
                {
                    chunkData.chunk.ApplyDensities(data.densities);
                    if (!isRegenerating)
                    {
                        QueueChunkForUpdate(pos);
                    }
                }

                if (data.densities.IsCreated)
                {
                    data.densities.Dispose();
                }
            }
        }

        private void DisposeBiomeNativeCaches()
        {
            if (cachedBiomeThresholds.IsCreated) cachedBiomeThresholds.Dispose();
            if (cachedBiomeGroundLevels.IsCreated) cachedBiomeGroundLevels.Dispose();
            if (cachedBiomeHeightImpacts.IsCreated) cachedBiomeHeightImpacts.Dispose();
            if (cachedBiomeHeightScales.IsCreated) cachedBiomeHeightScales.Dispose();
            if (cachedBiomeCaveImpacts.IsCreated) cachedBiomeCaveImpacts.Dispose();
            if (cachedBiomeCaveScales.IsCreated) cachedBiomeCaveScales.Dispose();
            if (cachedBiomeOctaves.IsCreated) cachedBiomeOctaves.Dispose();
            if (cachedBiomeLacunarity.IsCreated) cachedBiomeLacunarity.Dispose();
            if (cachedBiomePersistence.IsCreated) cachedBiomePersistence.Dispose();

            cachedBiomeCount = 0;
            biomeCacheSnapshot = Array.Empty<BiomeSettings>();
        }

        #endregion

        #region World Regeneration
        /// <summary>
        /// Completely regenerates the terrain with the current settings.
        /// This completes all running jobs, destroys all chunks, and restarts generation.
        /// </summary>
        public void RegenerateWorld()
        {
            if (isRegenerating)
            {
                LogWarning("Regeneration", "World regeneration already in progress!");
                return;
            }

            MarkBiomeCacheDirty();
            isRegenerating = true;
            StartCoroutine(RegenerateWorldCoroutine());
        }

        private System.Collections.IEnumerator RegenerateWorldCoroutine()
        {
            InvalidateChunkWorldSizeCache();

            // Step 1: Complete all running jobs and dispose resources
            CleanupAllJobs();
            
            // Give a frame to ensure all jobs have completed
            yield return null;
            
            // Step 2: Destroy all existing chunks
            foreach (var chunkData in chunks.Values)
            {
                if (chunkData.chunk != null)
                {
                    CancelChunkProcessing(chunkData.chunk.ChunkPosition);
                    ReturnChunkToPool(chunkData.chunk);
                }
            }

            // Step 3: Clear all internal state
            chunks.Clear();
            dirtyChunkQueue.Clear();
            
            // Step 4: Store the current settings values
            previousVoxelSize = voxelSize;
            previousChunkWorldSize = chunkWorldSize;

            // Step 5: Start regenerating the world
            LogStructured("Regeneration", "World regeneration: Starting new terrain generation...");
            UpdateChunksAroundPlayer();
            
            isRegenerating = false;
        }

        /// <summary>
        /// Completes all running jobs and disposes of their resources safely.
        /// </summary>
        private void CleanupAllJobs()
        {
            LogStructured("Regeneration", "World regeneration: Cleaning up jobs...");
            
            // Complete and dispose all mesh jobs
            foreach (var jobData in runningMeshJobs.Values)
            {
                jobData.handle.Complete();
                
                if (jobData.vertices.IsCreated)
                    jobData.vertices.Dispose();
                    
                if (jobData.triangles.IsCreated)
                    jobData.triangles.Dispose();
                    
                if (jobData.densities.IsCreated)
                    jobData.densities.Dispose();
            }
            runningMeshJobs.Clear();
            
            // Complete and dispose all generation jobs
            foreach (var genJob in runningGenJobs.Values)
            {
                genJob.handle.Complete();

                if (genJob.densities.IsCreated)
                    genJob.densities.Dispose();
            }
            runningGenJobs.Clear();

            ClearTransitionMeshes();

            LogStructured("Regeneration", "World regeneration: All jobs completed and resources disposed.");
        }
        #endregion

        #region LOD Management
        /// <summary>
        /// Calculates the LOD level based on distance from player
        /// </summary>
        private int CalculateLODLevel(Vector3Int chunkPosition)
        {
            if (!useLOD)
                return 0;

            Vector3 chunkWorldPos = ChunkToWorldPosition(chunkPosition);
            Vector3 baseChunkSize = GetActualChunkWorldSizeForLOD(0);
            float distance = Vector3.Distance(playerTransform.position, chunkWorldPos + baseChunkSize * 0.5f);
            
            // Determine LOD level based on distance
            for (int i = 0; i < lodDistanceThresholds.Length; i++)
            {
                if (distance <= lodDistanceThresholds[i])
                    return i;
            }
            
            // If beyond all thresholds, return the maximum LOD level
            return Mathf.Min(maxLODLevel, lodDistanceThresholds.Length);
        }
        
        /// <summary>
        /// Calculates the adjusted voxel size based on LOD level
        /// </summary>
        public float GetVoxelSizeForLOD(int lodLevel)
        {
            // Base size for LOD 0, doubled for each additional level
            return voxelSize * Mathf.Pow(2, lodLevel);
        }
        
        /// <summary>
        /// Calculates the voxel dimensions for a chunk at a specific LOD level
        /// </summary>
        public Vector3Int GetChunkVoxelDimensionsForLOD(int lodLevel)
        {
            float adjustedVoxelSize = GetVoxelSizeForLOD(lodLevel);
            return new Vector3Int(
                Mathf.CeilToInt(chunkWorldSize.x / adjustedVoxelSize),
                Mathf.CeilToInt(chunkWorldSize.y / adjustedVoxelSize),
                Mathf.CeilToInt(chunkWorldSize.z / adjustedVoxelSize)
            );
        }

        private Vector3 GetActualChunkWorldSizeForLOD(int lodLevel)
        {
            if (!cachedChunkWorldSizesByLod.TryGetValue(lodLevel, out Vector3 worldSize))
            {
                Vector3Int voxelDimensions = GetChunkVoxelDimensionsForLOD(lodLevel);
                float adjustedVoxelSize = GetVoxelSizeForLOD(lodLevel);
                worldSize = new Vector3(
                    voxelDimensions.x * adjustedVoxelSize,
                    voxelDimensions.y * adjustedVoxelSize,
                    voxelDimensions.z * adjustedVoxelSize
                );
                cachedChunkWorldSizesByLod[lodLevel] = worldSize;
            }

            return worldSize;
        }
        #endregion

        #region Chunk Management
        private void UpdateChunksAroundPlayer()
        {
            if (playerTransform == null || isRegenerating) return;

            Vector3Int playerChunkPos = WorldToChunkPosition(playerTransform.position);
            Vector3 baseChunkSize = GetActualChunkWorldSizeForLOD(0);
            float chunkSizeX = Mathf.Approximately(baseChunkSize.x, 0f) ? 1f : baseChunkSize.x;
            int loadRadius = Mathf.CeilToInt(loadDistance / chunkSizeX);

            // Step 1: Identify chunks to unload (too far from player)
            var chunksToUnload = new List<Vector3Int>();
            foreach (var chunkPos in chunks.Keys)
            {
                if (Vector3Int.Distance(chunkPos, playerChunkPos) > loadRadius + 2)
                    chunksToUnload.Add(chunkPos);
            }
            
            // Step 2: Unload distant chunks
            foreach (var pos in chunksToUnload)
            {
                if (chunks.TryGetValue(pos, out var chunkData))
                {
                    RemoveTransitionsForChunk(pos);
                    CancelChunkProcessing(pos);
                    ReturnChunkToPool(chunkData.chunk);
                    chunks.Remove(pos);
                }
            }

            // Step 3: Load or update chunks within load radius
            for (int x = -loadRadius; x <= loadRadius; x++)
            for (int z = -loadRadius; z <= loadRadius; z++)
            for (int y = -verticalLoadRadius; y <= verticalLoadRadius; y++)
            {
                Vector3Int chunkPos = playerChunkPos + new Vector3Int(x, y, z);

                // Calculate LOD level based on distance
                int lodLevel = CalculateLODLevel(chunkPos);
                bool chunkVisible = IsChunkVisible(chunkPos, lodLevel);

                if (!chunks.TryGetValue(chunkPos, out var existingData))
                {
                    if (chunkVisible)
                    {
                        CreateChunk(chunkPos, lodLevel);
                    }
                    continue;
                }

                if (existingData.lodLevel != lodLevel)
                {
                    if (!chunkVisible && enableFrustumCulling)
                    {
                        continue;
                    }

                    TerrainChunk oldChunk = existingData.chunk;
                    RemoveTransitionsForChunk(chunkPos);
                    CancelChunkProcessing(chunkPos);
                    chunks.Remove(chunkPos);
                    ReturnChunkToPool(oldChunk);
                    CreateChunk(chunkPos, lodLevel);
                }
            }

            if (transitionLODs)
            {
                UpdateTransitionMeshes();
            }
            else if (transitionMeshes.Count > 0)
            {
                ClearTransitionMeshes();
            }
        }

        private void CreateChunk(Vector3Int position, int lodLevel)
        {
            if (enableFrustumCulling && !IsChunkVisible(position, lodLevel))
            {
                return;
            }

            Vector3 worldPos = ChunkToWorldPosition(position);
            TerrainChunk chunk = GetChunkFromPool(worldPos, out bool reusedFromPool);
            GameObject chunkObject = chunk.gameObject;
            chunkObject.name = $"Chunk_{position.x}_{position.y}_{position.z}_LOD{lodLevel}";

            // Get the actual voxel dimensions for this LOD level
            Vector3Int voxelDimensions = GetChunkVoxelDimensionsForLOD(lodLevel);
            float adjustedVoxelSize = GetVoxelSizeForLOD(lodLevel);

            chunk.Initialize(position, voxelDimensions, adjustedVoxelSize, worldPos, lodLevel);

            int voxelCount = (voxelDimensions.x + 1) * (voxelDimensions.y + 1) * (voxelDimensions.z + 1);
            string source = reusedFromPool ? "pooled" : "new";
            LogStructured(
                "ChunkLifecycle",
                $"action=create {FormatChunkId(position, lodLevel)} source={source} worldPos={FormatVector3(worldPos)} voxels={FormatVoxelDimensions(voxelDimensions)} sampleCount={voxelCount}"
            );

            // Store chunk with LOD level
            chunks[position] = new ChunkData
            {
                chunk = chunk,
                lodLevel = lodLevel
            };

            // Schedule voxel data generation in background or on GPU
            if (ShouldUseGpuForVoxelGeneration)
            {
                ScheduleGenerateVoxelDataGPU(chunk, lodLevel);
            }
            else
            {
                ScheduleGenerateVoxelDataJob(chunk, lodLevel);
            }

            MarkTransitionsDirtyForChunk(position);
        }

        private TerrainChunk GetChunkFromPool(Vector3 worldPosition, out bool reused)
        {
            TerrainChunk chunk = null;

            while (chunkPool.Count > 0 && chunk == null)
            {
                chunk = chunkPool.Dequeue();
            }

            if (chunk == null)
            {
                GameObject chunkObject = Instantiate(chunkPrefab, worldPosition, Quaternion.identity, transform);
                chunk = chunkObject.GetComponent<TerrainChunk>();
                reused = false;
            }
            else
            {
                reused = true;
            }

            Transform chunkTransform = chunk.transform;
            chunkTransform.SetParent(transform, false);
            chunkTransform.SetPositionAndRotation(worldPosition, Quaternion.identity);
            chunkTransform.localScale = Vector3.one;
            chunk.gameObject.SetActive(true);

            return chunk;
        }

        private void ReturnChunkToPool(TerrainChunk chunk)
        {
            if (chunk == null)
            {
                return;
            }

            chunk.PrepareForReuse();
            Transform chunkTransform = chunk.transform;
            chunkTransform.SetParent(transform, false);
            chunkTransform.localPosition = Vector3.zero;
            chunkTransform.localRotation = Quaternion.identity;
            chunkTransform.localScale = Vector3.one;
            chunk.gameObject.SetActive(false);
            chunkPool.Enqueue(chunk);

            LogStructured(
                "ChunkLifecycle",
                $"action=recycle {FormatChunkId(chunk.ChunkPosition, chunk.LODLevel)} poolSize={chunkPool.Count}"
            );
        }

        private void CancelChunkProcessing(Vector3Int chunkPos)
        {
            if (runningMeshJobs.TryGetValue(chunkPos, out var meshJob))
            {
                meshJob.handle.Complete();
                meshJob.vertices.Dispose();
                meshJob.triangles.Dispose();
                meshJob.normals.Dispose();
                if (meshJob.densities.IsCreated) meshJob.densities.Dispose();
                if (meshJob.gradientDensities.IsCreated) meshJob.gradientDensities.Dispose();
                runningMeshJobs.Remove(chunkPos);
            }

            if (runningGenJobs.TryGetValue(chunkPos, out var genJob))
            {
                genJob.handle.Complete();
                if (genJob.densities.IsCreated) genJob.densities.Dispose();
                runningGenJobs.Remove(chunkPos);
            }

            if (runningGpuGenRequests.TryGetValue(chunkPos, out var gpuRequest))
            {
                if (!gpuRequest.done)
                {
                    gpuRequest.WaitForCompletion();
                }

                runningGpuGenRequests.Remove(chunkPos);
                gpuGenerationRequestsInfo.Remove(chunkPos);

                if (densityBuffers.TryGetValue(chunkPos, out var buffer))
                {
                    ComputeBufferManager.Instance.ReleaseBuffer(buffer);
                    densityBuffers.Remove(chunkPos);
                }
                else
                {
                    LogWarning("GpuBuffers", $"Cancelled GPU generation for chunk {chunkPos}, but no density buffer was registered.");
                }
            }
            else if (densityBuffers.TryGetValue(chunkPos, out var buffer))
            {
                LogWarning("GpuBuffers", $"CancelChunkProcessing found a density buffer for chunk {chunkPos} without a matching GPU request. Releasing buffer defensively.");
                ComputeBufferManager.Instance.ReleaseBuffer(buffer);
                densityBuffers.Remove(chunkPos);
                gpuGenerationRequestsInfo.Remove(chunkPos);
            }

            if (dirtyChunkQueue.Contains(chunkPos))
            {
                int count = dirtyChunkQueue.Count;
                var filteredQueue = new Queue<Vector3Int>(count);
                while (dirtyChunkQueue.Count > 0)
                {
                    Vector3Int dequeued = dirtyChunkQueue.Dequeue();
                    if (dequeued != chunkPos)
                    {
                        filteredQueue.Enqueue(dequeued);
                    }
                }

                while (filteredQueue.Count > 0)
                {
                    dirtyChunkQueue.Enqueue(filteredQueue.Dequeue());
                }
            }
        }

        #region Visibility Checks
        private Camera GetActiveCamera()
        {
            if (targetCamera != null)
            {
                return targetCamera;
            }

            if (cachedCamera == null || !cachedCamera.isActiveAndEnabled)
            {
                cachedCamera = Camera.main;
            }

            return cachedCamera;
        }

        private void UpdateCameraFrustumData()
        {
            if (!enableFrustumCulling)
            {
                return;
            }

            Camera camera = GetActiveCamera();
            if (camera == null)
            {
                return;
            }

            int currentFrame = Time.frameCount;
            if (currentFrame == lastFrustumCalculationFrame)
            {
                return;
            }

            GeometryUtility.CalculateFrustumPlanes(camera, cameraFrustumPlanes);
            lastFrustumCalculationFrame = currentFrame;
        }

        private bool IsChunkVisible(Vector3Int chunkPos, int lodLevel)
        {
            if (!enableFrustumCulling)
            {
                return true;
            }

            Camera camera = GetActiveCamera();
            if (camera == null)
            {
                return true;
            }

            UpdateCameraFrustumData();

            Vector3 worldSize = GetActualChunkWorldSizeForLOD(lodLevel);
            Vector3 worldOrigin = ChunkToWorldPosition(chunkPos);
            if (worldSize.sqrMagnitude <= 0f)
            {
                return true;
            }

            Bounds bounds = new Bounds(worldOrigin + worldSize * 0.5f, worldSize);

            if (cameraFrustumPlanes == null || cameraFrustumPlanes.Length != 6)
            {
                return true;
            }

            if (!GeometryUtility.TestPlanesAABB(cameraFrustumPlanes, bounds))
            {
                return false;
            }

            if (!useOcclusionRayTest)
            {
                return true;
            }

            Vector3 cameraPosition = camera.transform.position;
            Vector3 direction = bounds.center - cameraPosition;
            float distance = direction.magnitude;

            if (distance <= Mathf.Epsilon)
            {
                return true;
            }

            float maxDistance = Mathf.Max(0f, distance - occlusionRayPadding);
            if (maxDistance <= 0f)
            {
                return true;
            }

            direction /= distance;

            if (Physics.Raycast(cameraPosition, direction, out RaycastHit hit, maxDistance, occlusionLayerMask, QueryTriggerInteraction.Ignore))
            {
                if (chunks.TryGetValue(chunkPos, out var chunkData) && chunkData.chunk != null && hit.collider != null)
                {
                    if (hit.collider.transform.IsChildOf(chunkData.chunk.transform))
                    {
                        return true;
                    }
                }

                return false;
            }

            return true;
        }
        #endregion

        #region Transition Mesh Management

        private void UpdateTransitionMeshes()
        {
            if (!transitionLODs || meshGenerator == null)
            {
                return;
            }

            var requiredTransitions = new HashSet<TransitionKey>();

            foreach (var entry in chunks)
            {
                var chunkPos = entry.Key;
                var chunkData = entry.Value;
                if (chunkData.chunk == null)
                {
                    continue;
                }

                foreach (var direction in NeighborDirections)
                {
                    Vector3Int neighborPos = chunkPos + direction;
                    if (!chunks.TryGetValue(neighborPos, out var neighborData) || neighborData.chunk == null)
                    {
                        continue;
                    }

                    if (chunkData.lodLevel >= neighborData.lodLevel)
                    {
                        continue;
                    }

                    var key = new TransitionKey(chunkData.chunk.ChunkPosition, neighborData.chunk.ChunkPosition);
                    requiredTransitions.Add(key);
                    EnsureTransitionMesh(key, chunkData.chunk, neighborData.chunk, direction);
                }
            }

            if (transitionMeshes.Count == 0)
            {
                return;
            }

            var toRemove = new List<TransitionKey>();
            foreach (var kvp in transitionMeshes)
            {
                if (!requiredTransitions.Contains(kvp.Key))
                {
                    DestroyTransitionMesh(kvp.Value);
                    toRemove.Add(kvp.Key);
                }
            }

            for (int i = 0; i < toRemove.Count; i++)
            {
                transitionMeshes.Remove(toRemove[i]);
            }
        }

        private void EnsureTransitionMesh(TransitionKey key, TerrainChunk highChunk, TerrainChunk lowChunk, Vector3Int direction)
        {
            if (!transitionLODs || meshGenerator == null || highChunk == null || lowChunk == null)
            {
                return;
            }

            if (!transitionMeshes.TryGetValue(key, out var data) || data == null || data.MeshFilter == null || data.Mesh == null)
            {
                if (data != null)
                {
                    DestroyTransitionMesh(data);
                }

                var transitionObject = new GameObject($"Transition_{key.HighDetail}_{key.LowDetail}");
                transitionObject.transform.SetParent(highChunk.transform, false);
                transitionObject.layer = highChunk.gameObject.layer;

                var meshFilter = transitionObject.AddComponent<MeshFilter>();
                var meshRenderer = transitionObject.AddComponent<MeshRenderer>();

                var sourceRenderer = highChunk.GetComponent<MeshRenderer>();
                if (sourceRenderer != null)
                {
                    meshRenderer.sharedMaterials = sourceRenderer.sharedMaterials;
                }

                var mesh = new Mesh
                {
                    name = $"TransitionMesh_{key.HighDetail}_{key.LowDetail}"
                };

                meshFilter.sharedMesh = mesh;

                data = new TransitionMeshData
                {
                    MeshFilter = meshFilter,
                    MeshRenderer = meshRenderer,
                    Mesh = mesh,
                    Direction = direction,
                    HighLod = highChunk.LODLevel,
                    LowLod = lowChunk.LODLevel,
                    Dirty = true
                };

                transitionMeshes[key] = data;
            }
            else
            {
                data.Direction = direction;

                if (data.MeshFilter.transform.parent != highChunk.transform)
                {
                    data.MeshFilter.transform.SetParent(highChunk.transform, false);
                }

                data.MeshFilter.gameObject.layer = highChunk.gameObject.layer;

                if (data.HighLod != highChunk.LODLevel || data.LowLod != lowChunk.LODLevel)
                {
                    data.HighLod = highChunk.LODLevel;
                    data.LowLod = lowChunk.LODLevel;
                    data.Dirty = true;
                }
            }

            if (!transitionLODs)
            {
                return;
            }

            if (data.Dirty)
            {
                if (highChunk.IsDirty || lowChunk.IsDirty
                    || runningMeshJobs.ContainsKey(highChunk.ChunkPosition)
                    || runningMeshJobs.ContainsKey(lowChunk.ChunkPosition))
                {
                    return;
                }

                bool generated = meshGenerator.GenerateTransitionMesh(highChunk, lowChunk, direction, data.Mesh);
                if (!generated)
                {
                    data.Mesh.Clear();
                }

                data.Dirty = false;
            }
        }

        private void MarkTransitionsDirtyForChunk(Vector3Int chunkPos)
        {
            if (transitionMeshes.Count == 0)
            {
                return;
            }

            foreach (var kvp in transitionMeshes)
            {
                if (kvp.Key.Involves(chunkPos))
                {
                    kvp.Value.Dirty = true;
                }
            }
        }

        private void RemoveTransitionsForChunk(Vector3Int chunkPos)
        {
            if (transitionMeshes.Count == 0)
            {
                return;
            }

            var toRemove = new List<TransitionKey>();
            foreach (var kvp in transitionMeshes)
            {
                if (kvp.Key.Involves(chunkPos))
                {
                    DestroyTransitionMesh(kvp.Value);
                    toRemove.Add(kvp.Key);
                }
            }

            for (int i = 0; i < toRemove.Count; i++)
            {
                transitionMeshes.Remove(toRemove[i]);
            }
        }

        private void DestroyTransitionMesh(TransitionMeshData data)
        {
            if (data == null)
            {
                return;
            }

            if (data.MeshFilter != null)
            {
                var go = data.MeshFilter.gameObject;
                if (go != null)
                {
                    Destroy(go);
                }
            }

            if (data.Mesh != null)
            {
                Destroy(data.Mesh);
            }
        }

        private void ClearTransitionMeshes()
        {
            foreach (var entry in transitionMeshes.Values)
            {
                DestroyTransitionMesh(entry);
            }

            transitionMeshes.Clear();
        }

        #endregion

        private void ScheduleGenerateVoxelDataJob(TerrainChunk chunk, int lodLevel)
        {
            if (runningGenJobs.ContainsKey(chunk.ChunkPosition) || isRegenerating) return;

            // Get the actual voxel dimensions for this LOD level
            Vector3Int voxelDimensions = GetChunkVoxelDimensionsForLOD(lodLevel);
            
            int voxelCount = (voxelDimensions.x + 1) * (voxelDimensions.y + 1) * (voxelDimensions.z + 1);
            var densities = new NativeArray<float>(voxelCount, Allocator.Persistent);

            EnsureBiomeNativeCaches(true);
            int activeBiomeCount = cachedBiomeCount;
            if (activeBiomeCount == 0)
            {
                LogWarning("VoxelGen", "No biome data available for voxel generation.");
                densities.Dispose();
                return;
            }

            // Get the LOD-adjusted voxel size
            float adjustedVoxelSize = GetVoxelSizeForLOD(lodLevel);

            var job = new GenerateVoxelDataJob
            {
                densities = densities,
                chunkSize = new int3(voxelDimensions.x, voxelDimensions.y, voxelDimensions.z),
                chunkWorldOrigin = (float3)chunk.WorldPosition,
                voxelSize = adjustedVoxelSize, // Use LOD-adjusted voxel size

                biomeNoiseScale = biomeNoiseScale,
                biomeBlendRange = biomeBlendRange,
                biomeCount = activeBiomeCount,
                biomeThresholds = cachedBiomeThresholds,
                biomeGroundLevels = cachedBiomeGroundLevels,
                biomeHeightImpacts = cachedBiomeHeightImpacts,
                biomeHeightScales = cachedBiomeHeightScales,
                biomeCaveImpacts = cachedBiomeCaveImpacts,
                biomeCaveScales = cachedBiomeCaveScales,

                biomeOctaves = cachedBiomeOctaves,
                biomeLacunarity = cachedBiomeLacunarity,
                biomePersistence = cachedBiomePersistence,

                temperatureNoiseScale = temperatureNoiseScale,
                humidityNoiseScale = humidityNoiseScale,
                riverNoiseScale = riverNoiseScale,
                riverThreshold = riverThreshold,
                riverDepth = riverDepth
            };

            var handle = job.Schedule();

            runningGenJobs[chunk.ChunkPosition] = new VoxelGenJobHandleData
            {
                handle = handle,
                densities = densities
            };

            LogStructured(
                "VoxelGen",
                $"stage=queued mode=CPU {FormatChunkId(chunk.ChunkPosition, lodLevel)} voxels={FormatVoxelDimensions(voxelDimensions)} sampleCount={(voxelDimensions.x + 1) * (voxelDimensions.y + 1) * (voxelDimensions.z + 1)} biomeCount={activeBiomeCount}"
            );
        }
        
        private void ScheduleGenerateVoxelDataGPU(TerrainChunk chunk, int lodLevel)
        {
            if (!ShouldUseGpuForVoxelGeneration || voxelTerrainShader == null || chunk == null)
            {
                ScheduleGenerateVoxelDataJob(chunk, lodLevel);
                return;
            }

            Vector3Int chunkPos = chunk.ChunkPosition;
            if (densityBuffers.ContainsKey(chunkPos) || runningGpuGenRequests.ContainsKey(chunkPos))
            {
                return;
            }

            int kernel = voxelTerrainShader.FindKernel("GenerateVoxelData");

            Vector3Int voxelDimensions = GetChunkVoxelDimensionsForLOD(lodLevel);
            int voxelCount = (voxelDimensions.x + 1) * (voxelDimensions.y + 1) * (voxelDimensions.z + 1);

            ComputeBuffer densityBuffer = ComputeBufferManager.Instance.GetBuffer(voxelCount, sizeof(float));
            densityBuffers.Add(chunkPos, densityBuffer);

            voxelTerrainShader.SetBuffer(kernel, "_DensityValues", densityBuffer);
            voxelTerrainShader.SetVector("_ChunkWorldOrigin", chunk.WorldPosition);
            voxelTerrainShader.SetInts("_ChunkSize", voxelDimensions.x, voxelDimensions.y, voxelDimensions.z);
            voxelTerrainShader.SetFloat("_VoxelSize", voxelSize);
            voxelTerrainShader.SetInt("_LODLevel", lodLevel);

            BiomeSettings[] activeBiomes = GetActiveBiomes(false);
            int biomeCount = activeBiomes.Length;
            voxelTerrainShader.SetFloat("_BiomeNoiseScale", biomeNoiseScale);
            voxelTerrainShader.SetInt("_BiomeCount", biomeCount);
            if (biomeCount > 0)
            {
                voxelTerrainShader.SetBuffer(kernel, "_BiomeThresholds", biomeThresholdsBuffer);
                voxelTerrainShader.SetBuffer(kernel, "_BiomeGroundLevels", biomeGroundLevelsBuffer);
                voxelTerrainShader.SetBuffer(kernel, "_BiomeHeightImpacts", biomeHeightImpactsBuffer);
                voxelTerrainShader.SetBuffer(kernel, "_BiomeHeightScales", biomeHeightScalesBuffer);
                voxelTerrainShader.SetBuffer(kernel, "_BiomeCaveImpacts", biomeCaveImpactsBuffer);
                voxelTerrainShader.SetBuffer(kernel, "_BiomeCaveScales", biomeCaveScalesBuffer);
                voxelTerrainShader.SetBuffer(kernel, "_BiomeOctaves", biomeOctavesBuffer);
                voxelTerrainShader.SetBuffer(kernel, "_BiomeLacunarity", biomeLacunarityBuffer);
                voxelTerrainShader.SetBuffer(kernel, "_BiomePersistence", biomePersistenceBuffer);
            }

            voxelTerrainShader.SetFloat("_TemperatureNoiseScale", temperatureNoiseScale);
            voxelTerrainShader.SetFloat("_HumidityNoiseScale", humidityNoiseScale);
            voxelTerrainShader.SetFloat("_RiverNoiseScale", riverNoiseScale);
            voxelTerrainShader.SetFloat("_RiverThreshold", riverThreshold);
            voxelTerrainShader.SetFloat("_RiverDepth", riverDepth);

            Vector3Int threadGroups = CalculateThreadGroups(voxelDimensions);
            voxelTerrainShader.Dispatch(kernel, threadGroups.x, threadGroups.y, threadGroups.z);

            var request = AsyncGPUReadback.Request(densityBuffer);
            runningGpuGenRequests.Add(chunkPos, request);

            gpuGenerationRequestsInfo[chunkPos] = new GpuGenerationRequestInfo
            {
                LodLevel = lodLevel,
                VoxelDimensions = voxelDimensions,
                ThreadGroupsX = threadGroups.x,
                ThreadGroupsY = threadGroups.y,
                ThreadGroupsZ = threadGroups.z,
                VoxelCount = voxelCount,
                BufferCount = densityBuffer.count
            };

            LogStructured(
                "VoxelGen",
                $"stage=queued mode=GPU {FormatChunkId(chunkPos, lodLevel)} voxels={FormatVoxelDimensions(voxelDimensions)} sampleCount={voxelCount} bufferCount={densityBuffer.count} threadGroups={FormatThreadGroups(threadGroups.x, threadGroups.y, threadGroups.z)} biomeCount={biomeCount}"
            );
        }

// --- Äîáàâüòå ýòîò íîâûé ìåòîä â TerrainManager.cs ---
private void OnVoxelDataReceived(AsyncGPUReadbackRequest request)
{
    if (request.hasError)
    {
        LogError("GpuReadback", "GPU readback error.");
        return;
    }

    // Íàõîäèì, êàêîìó ÷àíêó ïðèíàäëåæàò ýòè äàííûå
    Vector3Int? chunkPos = null;
    foreach (var pair in runningGpuGenRequests)
    {
        if (pair.Value.Equals(request))
        {
            chunkPos = pair.Key;
            break;
        }
    }

    if (chunkPos.HasValue)
    {
        Vector3Int pos = chunkPos.Value;
        
        // Ïîëó÷àåì äàííûå
        NativeArray<float> densities = request.GetData<float>();
        
        if (chunks.TryGetValue(pos, out var chunkData))
        {
            // Ïðèìåíÿåì äàííûå ê ÷àíêó
            chunkData.chunk.ApplyDensities(densities);
            
            // Ñòàâèì ÷àíê â î÷åðåäü íà ñîçäàíèå ìåøà (ïîêà ÷òî ÷åðåç CPU Job)
            QueueChunkForUpdate(pos);
        }
        
        // Îñâîáîæäàåì áóôåð ïëîòíîñòåé îáðàòíî â ïóë
        if (densityBuffers.TryGetValue(pos, out ComputeBuffer buffer))
        {
            ComputeBufferManager.Instance.ReleaseBuffer(buffer);
            densityBuffers.Remove(pos);
        }
        
        runningGpuGenRequests.Remove(pos);
    }
}
        
        private void DispatchGenerateVoxelDataGPU(TerrainChunk chunk, int lodLevel)
        {
            if (!ShouldUseGpuForVoxelGeneration || voxelTerrainShader == null || chunk == null) return;
            
            // Get kernel index
            int kernelIndex = voxelTerrainShader.FindKernel("GenerateVoxelData");
            
            // Get the actual voxel dimensions for this LOD level
            Vector3Int voxelDimensions = GetChunkVoxelDimensionsForLOD(lodLevel);
            float adjustedVoxelSize = GetVoxelSizeForLOD(lodLevel);
            
            // Create or get buffer for densities from pool
            int voxelCount = (voxelDimensions.x + 1) * (voxelDimensions.y + 1) * (voxelDimensions.z + 1);
            ComputeBuffer densityBuffer = ComputeBufferManager.Instance.GetBuffer(voxelCount, sizeof(float));
            
            // Set shader parameters
            voxelTerrainShader.SetBuffer(kernelIndex, "_DensityValues", densityBuffer);
            voxelTerrainShader.SetVector("_ChunkWorldOrigin", chunk.WorldPosition);
            voxelTerrainShader.SetInts("_ChunkSize", voxelDimensions.x, voxelDimensions.y, voxelDimensions.z);
            voxelTerrainShader.SetFloat("_VoxelSize", voxelSize); // Base voxel size
            voxelTerrainShader.SetInt("_LODLevel", lodLevel);     // LOD level for adjustment in shader
            
            // Set other terrain generation parameters...
            
            // Dispatch the shader
            int threadGroupsX = Mathf.CeilToInt((voxelDimensions.x + 1) / 8.0f);
            int threadGroupsY = Mathf.CeilToInt((voxelDimensions.y + 1) / 8.0f);
            int threadGroupsZ = Mathf.CeilToInt((voxelDimensions.z + 1) / 8.0f);
            voxelTerrainShader.Dispatch(kernelIndex, threadGroupsX, threadGroupsY, threadGroupsZ);
            
            // Get results and apply to chunk
            float[] densities = new float[voxelCount];
            densityBuffer.GetData(densities);
            
            // Convert to VoxelData and apply to chunk
            // ...
            
            // Release the buffer back to the pool
            ComputeBufferManager.Instance.ReleaseBuffer(densityBuffer);
        }
        #endregion

        #region Job-Based Mesh Generation
        private void ProcessDirtyChunks()
        {
            if (isRegenerating) return;

            int chunkBudget = Mathf.Max(0, maxChunksPerFrame);
            if (chunkBudget <= 0)
            {
                return;
            }

            int processedCount = 0;
            List<Vector3Int> skippedChunks = null;

            while (processedCount < chunkBudget && dirtyChunkQueue.Count > 0)
            {
                Vector3Int chunkPos = dirtyChunkQueue.Dequeue();

                // Skip if voxel generation is still running for this chunk
                if (runningGenJobs.ContainsKey(chunkPos))
                    continue;

                if (!chunks.TryGetValue(chunkPos, out var chunkData) || chunkData.chunk == null || runningMeshJobs.ContainsKey(chunkPos))
                {
                    continue;
                }

                if (enableFrustumCulling && !IsChunkVisible(chunkPos, chunkData.lodLevel))
                {
                    skippedChunks ??= new List<Vector3Int>();
                    skippedChunks.Add(chunkPos);
                    continue;
                }

                bool processed = false;

                if (ShouldUseGpuForMeshGeneration)
                {
                    processed = DispatchMarchingCubesGPU(chunkData.chunk, chunkData.lodLevel);
                }

                if (!processed)
                {
                    ScheduleMarchingCubesJob(chunkData.chunk, chunkData.lodLevel);
                }

                processedCount++;
            }

            if (skippedChunks != null)
            {
                for (int i = 0; i < skippedChunks.Count; i++)
                {
                    dirtyChunkQueue.Enqueue(skippedChunks[i]);
                }
            }
        }

        private void UpdateAdaptiveChunkBudget()
        {
            int minBudget = Mathf.Max(0, minChunksPerFrame);
            int maxBudget = Mathf.Max(minBudget, maxAdaptiveChunksPerFrame);

            if (!adaptiveChunkBudget)
            {
                baseMaxChunksPerFrame = Mathf.Clamp(baseMaxChunksPerFrame, minBudget, maxBudget);
                maxChunksPerFrame = baseMaxChunksPerFrame;
                return;
            }

            maxChunksPerFrame = Mathf.Clamp(maxChunksPerFrame, minBudget, maxBudget);
            baseMaxChunksPerFrame = Mathf.Clamp(baseMaxChunksPerFrame, minBudget, maxBudget);

            float deltaTime = Time.unscaledDeltaTime;
            if (deltaTime <= 0f)
            {
                return;
            }

            float smoothingFactor = Mathf.Clamp01(frameTimeSmoothing);
            if (smoothedFrameTime < 0f)
            {
                smoothedFrameTime = deltaTime;
            }
            else
            {
                smoothedFrameTime = Mathf.Lerp(smoothedFrameTime, deltaTime, smoothingFactor);
            }

            adaptiveBudgetTimer += deltaTime;
            if (adaptiveBudgetTimer < Mathf.Max(0.05f, adaptationInterval))
            {
                return;
            }

            adaptiveBudgetTimer = 0f;

            float fps = 1f / Mathf.Max(0.0001f, smoothedFrameTime);
            float lowerThreshold = Mathf.Max(1f, targetFrameRate - frameRateBuffer);
            float upperThreshold = targetFrameRate + frameRateBuffer;

            if (fps < lowerThreshold && maxChunksPerFrame > minBudget)
            {
                maxChunksPerFrame = Mathf.Max(minBudget, maxChunksPerFrame - 1);
            }
            else if (fps > upperThreshold && maxChunksPerFrame < maxBudget)
            {
                maxChunksPerFrame = Mathf.Min(maxBudget, maxChunksPerFrame + 1);
            }
        }

        private void ScheduleMarchingCubesJob(TerrainChunk chunk, int lodLevel)
        {
            if (isRegenerating) return;

            meshGenerator?.EnsureTablesInitialized();

            // Get the actual voxel dimensions for this LOD level
            Vector3Int voxelDimensions = GetChunkVoxelDimensionsForLOD(lodLevel);
            float adjustedVoxelSize = GetVoxelSizeForLOD(lodLevel);
            
            int densityArraySize = (voxelDimensions.x + 1) * (voxelDimensions.y + 1) * (voxelDimensions.z + 1);
            var densitiesForJob = new NativeArray<float>(densityArraySize, Allocator.Persistent);

            chunk.CopyVoxelDataTo(densitiesForJob);

            int gradientArraySize = (voxelDimensions.x + 3) * (voxelDimensions.y + 3) * (voxelDimensions.z + 3);
            var gradientDensities = new NativeArray<float>(gradientArraySize, Allocator.Persistent);
            FillGradientDensities(chunk, lodLevel, gradientDensities);

            var job = new MarchingCubesJob
            {
                densities = densitiesForJob,
                gradientDensities = gradientDensities,
                vertices = new NativeList<Vector3>(Allocator.Persistent),
                triangles = new NativeList<int>(Allocator.Persistent),
                normals = new NativeList<Vector3>(Allocator.Persistent),
                chunkSize = voxelDimensions,
                surfaceLevel = meshGenerator.surfaceLevel,
                voxelSize = adjustedVoxelSize, // Use LOD-adjusted voxel size
                triangleTable = meshGenerator.NativeTriangleTable,
                edgeConnections = meshGenerator.NativeEdgeConnections
            };

            runningMeshJobs[chunk.ChunkPosition] = new MeshJobHandleData
            {
                handle = job.Schedule(),
                vertices = job.vertices,
                triangles = job.triangles,
                normals = job.normals,
                densities = job.densities,
                gradientDensities = job.gradientDensities
            };
        }

        private void FillGradientDensities(TerrainChunk chunk, int lodLevel, NativeArray<float> destination)
        {
            Vector3Int voxelDimensions = GetChunkVoxelDimensionsForLOD(lodLevel);
            int index = 0;

            for (int z = -1; z <= voxelDimensions.z + 1; z++)
            {
                for (int y = -1; y <= voxelDimensions.y + 1; y++)
                {
                    for (int x = -1; x <= voxelDimensions.x + 1; x++)
                    {
                        float density = SampleDensityWithNeighbors(chunk, lodLevel, new Vector3Int(x, y, z));
                        destination[index++] = density;
                    }
                }
            }
        }

        private float SampleDensityWithNeighbors(TerrainChunk chunk, int lodLevel, Vector3Int localCoord)
        {
            float voxelScale = GetVoxelSizeForLOD(lodLevel);
            Vector3 worldPos = chunk.WorldPosition + new Vector3(localCoord.x, localCoord.y, localCoord.z) * voxelScale;

            Vector3Int targetChunkPos = WorldToChunkPosition(worldPos);
            if (chunks.TryGetValue(targetChunkPos, out var targetChunkData) && targetChunkData.chunk != null)
            {
                return SampleChunkDensityInterpolated(targetChunkData.chunk, targetChunkData.lodLevel, worldPos);
            }

            return SampleChunkDensityInterpolated(chunk, lodLevel, worldPos);
        }

        private float SampleChunkDensityInterpolated(TerrainChunk chunk, int lodLevel, Vector3 worldPos)
        {
            float voxelScale = GetVoxelSizeForLOD(lodLevel);
            Vector3 localPos = (worldPos - chunk.WorldPosition) / voxelScale;
            Vector3Int voxelDimensions = GetChunkVoxelDimensionsForLOD(lodLevel);

            float x = Mathf.Clamp(localPos.x, 0f, voxelDimensions.x);
            float y = Mathf.Clamp(localPos.y, 0f, voxelDimensions.y);
            float z = Mathf.Clamp(localPos.z, 0f, voxelDimensions.z);

            int x0 = Mathf.FloorToInt(x);
            int y0 = Mathf.FloorToInt(y);
            int z0 = Mathf.FloorToInt(z);

            int x1 = Mathf.Min(x0 + 1, voxelDimensions.x);
            int y1 = Mathf.Min(y0 + 1, voxelDimensions.y);
            int z1 = Mathf.Min(z0 + 1, voxelDimensions.z);

            float tx = x - x0;
            float ty = y - y0;
            float tz = z - z0;

            float c000 = chunk.GetVoxel(x0, y0, z0).density;
            float c100 = chunk.GetVoxel(x1, y0, z0).density;
            float c010 = chunk.GetVoxel(x0, y1, z0).density;
            float c110 = chunk.GetVoxel(x1, y1, z0).density;
            float c001 = chunk.GetVoxel(x0, y0, z1).density;
            float c101 = chunk.GetVoxel(x1, y0, z1).density;
            float c011 = chunk.GetVoxel(x0, y1, z1).density;
            float c111 = chunk.GetVoxel(x1, y1, z1).density;

            float c00 = Mathf.Lerp(c000, c100, tx);
            float c10 = Mathf.Lerp(c010, c110, tx);
            float c01 = Mathf.Lerp(c001, c101, tx);
            float c11 = Mathf.Lerp(c011, c111, tx);
            float c0 = Mathf.Lerp(c00, c10, ty);
            float c1 = Mathf.Lerp(c01, c11, ty);
            return Mathf.Lerp(c0, c1, tz);
        }

        private bool DispatchMarchingCubesGPU(TerrainChunk chunk, int lodLevel)
        {
            if (!ShouldUseGpuForMeshGeneration || chunk == null || voxelTerrainShader == null || !gpuBuffersInitialized || triangleTableBuffer == null || edgeConnectionsBuffer == null)
            {
                return false;
            }

            ComputeBuffer densityBuffer = null;
            ComputeBuffer vertexBuffer = null;
            ComputeBuffer normalBuffer = null;
            ComputeBuffer counterBuffer = null;

            try
            {
                int kernelIndex = voxelTerrainShader.FindKernel("MarchingCubes");

                Vector3Int voxelDimensions = GetChunkVoxelDimensionsForLOD(lodLevel);
                long cubeCount = (long)voxelDimensions.x * voxelDimensions.y * voxelDimensions.z; // actual cubes evaluated by marching cubes
                int voxelCount = (voxelDimensions.x + 1) * (voxelDimensions.y + 1) * (voxelDimensions.z + 1);

                densityBuffer = ComputeBufferManager.Instance.GetBuffer(voxelCount, sizeof(float));

                float[] densities = new float[voxelCount];
                chunk.CopyVoxelDataTo(densities);
                densityBuffer.SetData(densities);

                const int maxVerticesPerCube = 15; // Marching cubes can emit at most 5 triangles (15 vertices) per cube at the surface
                const int maxAppendBufferCapacity = int.MaxValue - (int.MaxValue % 3); // cap so index buffer stays within int range and triangle multiple
                long safeCubeCount = Math.Max(0L, cubeCount);
                long requestedVertexCapacity;
                if (safeCubeCount > 0 && safeCubeCount > long.MaxValue / maxVerticesPerCube)
                {
                    requestedVertexCapacity = long.MaxValue;
                }
                else
                {
                    requestedVertexCapacity = safeCubeCount * maxVerticesPerCube;
                }
                int appendCapacity;
                if (requestedVertexCapacity > maxAppendBufferCapacity)
                {
                    appendCapacity = maxAppendBufferCapacity;
                LogWarning("MeshGen", $"Requested marching cubes vertex capacity ({requestedVertexCapacity}) exceeds append buffer limit. Clamping to {appendCapacity}.");
                }
                else
                {
                    appendCapacity = (int)requestedVertexCapacity;
                }

                vertexBuffer = ComputeBufferManager.Instance.GetBuffer(appendCapacity, 3 * sizeof(float), ComputeBufferType.Append);
                normalBuffer = ComputeBufferManager.Instance.GetBuffer(appendCapacity, 3 * sizeof(float), ComputeBufferType.Append);
                counterBuffer = ComputeBufferManager.Instance.GetBuffer(1, sizeof(uint));

                uint[] zeros = { 0 };
                counterBuffer.SetData(zeros);
                vertexBuffer.SetCounterValue(0);
                normalBuffer.SetCounterValue(0);

                voxelTerrainShader.SetBuffer(kernelIndex, "_DensitiesForMC", densityBuffer);
                voxelTerrainShader.SetBuffer(kernelIndex, "_VertexBuffer", vertexBuffer);
                voxelTerrainShader.SetBuffer(kernelIndex, "_NormalBuffer", normalBuffer);
                voxelTerrainShader.SetBuffer(kernelIndex, "_VertexCountBuffer", counterBuffer);
                voxelTerrainShader.SetBuffer(kernelIndex, "_TriangleTable", triangleTableBuffer);
                voxelTerrainShader.SetBuffer(kernelIndex, "_EdgeConnections", edgeConnectionsBuffer);
                voxelTerrainShader.SetInts("_ChunkSize", voxelDimensions.x, voxelDimensions.y, voxelDimensions.z);
                voxelTerrainShader.SetFloat("_VoxelSize", voxelSize);
                voxelTerrainShader.SetInt("_LODLevel", lodLevel);
                voxelTerrainShader.SetFloat("_SurfaceLevel", meshGenerator.surfaceLevel);

                int threadGroupsX = Mathf.CeilToInt(Mathf.Max(1f, voxelDimensions.x) / 8.0f);
                int threadGroupsY = Mathf.CeilToInt(Mathf.Max(1f, voxelDimensions.y) / 8.0f);
                int threadGroupsZ = Mathf.CeilToInt(Mathf.Max(1f, voxelDimensions.z) / 8.0f);
                voxelTerrainShader.Dispatch(kernelIndex, threadGroupsX, threadGroupsY, threadGroupsZ);

                uint[] countData = new uint[1];
                ComputeBuffer.CopyCount(vertexBuffer, counterBuffer, 0);
                counterBuffer.GetData(countData);
                int vertexCount = (int)countData[0];

                Mesh mesh;
                if (vertexCount > 0)
                {
                    Vector3[] vertices = new Vector3[vertexCount];
                    Vector3[] normals = new Vector3[vertexCount];
                    vertexBuffer.GetData(vertices, 0, 0, vertexCount);
                    normalBuffer.GetData(normals, 0, 0, vertexCount);

                    int[] triangles = new int[vertexCount];
                    for (int i = 0; i < vertexCount; i++)
                    {
                        triangles[i] = i;
                    }

                    mesh = meshGenerator.CreateMeshFromArrays(vertices, triangles, normals);
                }
                else
                {
                    mesh = new Mesh();
                }

                ApplyMesh(chunk, mesh);

                Vector3Int threadGroups = new Vector3Int(threadGroupsX, threadGroupsY, threadGroupsZ);
                LogStructured(
                    "MeshGen",
                    $"stage=completed mode=GPU {FormatChunkId(chunk.ChunkPosition, lodLevel)} voxels={FormatVoxelDimensions(voxelDimensions)} cubes={cubeCount} densitySamples={voxelCount} vertexCapacity={appendCapacity} vertices={vertexCount} threadGroups={FormatThreadGroups(threadGroups.x, threadGroups.y, threadGroups.z)}"
                );

                return true;
            }
            catch (Exception ex)
            {
                Vector3Int chunkPos = chunk != null ? chunk.ChunkPosition : Vector3Int.zero;
                LogWarning(
                    "MeshGen",
                    $"{FormatChunkId(chunkPos, lodLevel)} stage=failed mode=GPU reason={ex.Message} action=fallbackToCPU"
                );
                return false;
            }
            finally
            {
                ComputeBufferManager.Instance.ReleaseBuffer(densityBuffer);
                ComputeBufferManager.Instance.ReleaseBuffer(vertexBuffer);
                ComputeBufferManager.Instance.ReleaseBuffer(normalBuffer);
                ComputeBufferManager.Instance.ReleaseBuffer(counterBuffer);
            }
        }

        private void ApplyMesh(TerrainChunk chunk, Mesh mesh)
        {
            if (chunk == null)
            {
                return;
            }

            chunk.ApplyMesh(mesh);
            MarkTransitionsDirtyForChunk(chunk.ChunkPosition);
        }

        private void CompleteGenerationJobs()
        {
            if (runningGenJobs.Count == 0 || isRegenerating) return;

            var completed = new List<Vector3Int>();
            foreach (var kvp in runningGenJobs)
            {
                Vector3Int pos = kvp.Key;
                var data = kvp.Value;

                if (!data.handle.IsCompleted) continue;

                data.handle.Complete();

                if (chunks.TryGetValue(pos, out var chunkData) && chunkData.chunk != null)
                {
                    Vector3Int voxelDimensions = GetChunkVoxelDimensionsForLOD(chunkData.lodLevel);
                    DensitySummary summary = CalculateDensitySummary(data.densities);
                    LogDensitySummary("VoxelGen", "completed", "CPU", pos, chunkData.lodLevel, voxelDimensions, summary);

                    chunkData.chunk.ApplyDensities(data.densities);
                    if (!isRegenerating)
                    {
                        QueueChunkForUpdate(pos);
                    }
                }

                if (data.densities.IsCreated) data.densities.Dispose();
                completed.Add(pos);
            }

            foreach (var pos in completed) runningGenJobs.Remove(pos);
        }

        private void CompleteRunningMeshJobs()
        {
            if (runningMeshJobs.Count == 0 || isRegenerating) return;

            var completedJobs = new List<Vector3Int>();
            foreach (var jobEntry in runningMeshJobs)
            {
                MeshJobHandleData jobData = jobEntry.Value;
                if (!jobData.handle.IsCompleted)
                {
                    continue;
                }

                jobData.handle.Complete();

                Mesh mesh = null;
                if (chunks.TryGetValue(jobEntry.Key, out var chunkData) && chunkData.chunk != null)
                {
                    mesh = meshGenerator.CreateMeshFromJob(jobData.vertices, jobData.triangles, jobData.normals);
                    ApplyMesh(chunkData.chunk, mesh);

                    Vector3Int voxelDimensions = GetChunkVoxelDimensionsForLOD(chunkData.lodLevel);
                    int vertexCount = mesh != null ? mesh.vertexCount : 0;
                    int indexCount = mesh != null ? mesh.triangles.Length : 0;
                    int triangleCount = indexCount / 3;
                    int densitySamples = jobData.densities.IsCreated ? jobData.densities.Length : 0;
                    LogStructured(
                        "MeshGen",
                        $"stage=completed mode=CPU {FormatChunkId(jobEntry.Key, chunkData.lodLevel)} voxels={FormatVoxelDimensions(voxelDimensions)} vertices={vertexCount} indices={indexCount} triangles={triangleCount} densitySamples={densitySamples}"
                    );
                }

                jobData.vertices.Dispose();
                jobData.triangles.Dispose();
                jobData.normals.Dispose();
                if (jobData.densities.IsCreated) jobData.densities.Dispose();
                if (jobData.gradientDensities.IsCreated) jobData.gradientDensities.Dispose();
                completedJobs.Add(jobEntry.Key);
            }
            foreach (var pos in completedJobs) runningMeshJobs.Remove(pos);
        }
        #endregion

        #region Public Terrain Modification API
        public void RequestTerrainModification(Vector3 worldPosition, float radius, float strength)
        {
            if (isRegenerating) return;
            ModifyTerrainInternal(worldPosition, radius, strength);
        }

        
private void ModifyTerrainInternal(Vector3 worldPosition, float radius, float strength)
        {
            Vector3Int min = WorldToVoxelCoordinates(worldPosition - Vector3.one * radius);
            Vector3Int max = WorldToVoxelCoordinates(worldPosition + Vector3.one * radius);

            if (radius <= 0f)
            {
                return;
            }

            HashSet<Vector3Int> modifiedChunks;

            if (ShouldUseGpuForTerrainModification)
            {
                var candidateChunks = CollectChunksForGpu(min, max, worldPosition, radius);
                modifiedChunks = new HashSet<Vector3Int>();

                foreach (var chunkPos in candidateChunks)
                {
                    if (!chunks.TryGetValue(chunkPos, out var chunkData) || chunkData.chunk == null)
                    {
                        continue;
                    }

                    bool applied = false;
                    bool versionMismatch;
                    int attempt = 0;

                    do
                    {
                        attempt++;

                        if (!chunks.TryGetValue(chunkPos, out chunkData) || chunkData.chunk == null)
                        {
                            versionMismatch = false;
                            break;
                        }

                        float lodAdjustedStrength = GetLodAdjustedStrength(strength, chunkData.lodLevel);
                        int expectedVersion = chunkData.chunk.DensityVersion;
                        applied = DispatchModifyDensityGPU(chunkData.chunk, chunkData.lodLevel, worldPosition, radius, lodAdjustedStrength, expectedVersion, out versionMismatch);
                    }
                    while (!applied && versionMismatch && attempt < 3);

                    if (!applied)
                    {
                        var whitelist = new HashSet<Vector3Int> { chunkPos };
                        var cpuModified = ApplyCpuTerrainModification(min, max, worldPosition, radius, strength, whitelist);
                        foreach (var modified in cpuModified)
                        {
                            modifiedChunks.Add(modified);
                        }
                    }
                    else
                    {
                        modifiedChunks.Add(chunkPos);
                    }
                }
            }
            else
            {
                modifiedChunks = ApplyCpuTerrainModification(min, max, worldPosition, radius, strength);
            }

            foreach (var chunkPos in modifiedChunks)
            {
                for (int x = -1; x <= 1; x++)
                for (int y = -1; y <= 1; y++)
                for (int z = -1; z <= 1; z++)
                {
                    QueueChunkForUpdate(chunkPos + new Vector3Int(x, y, z));
                }
            }
        }

        private float GetLodAdjustedStrength(float baseStrength, int lodLevel)
        {
            if (lodLevel <= 0)
            {
                return baseStrength;
            }

            return baseStrength * Mathf.Pow(2f, lodLevel);
        }

        private HashSet<Vector3Int> CollectChunksForGpu(Vector3Int min, Vector3Int max, Vector3 worldPosition, float radius)
        {
            var chunksToModify = new HashSet<Vector3Int>();
            float radiusSquared = radius * radius;

            for (int x = min.x; x <= max.x; x++)
            for (int y = min.y; y <= max.y; y++)
            for (int z = min.z; z <= max.z; z++)
            {
                Vector3 voxelWorldPos = new Vector3(x, y, z) * voxelSize + Vector3.one * (voxelSize * 0.5f);
                float sqrDist = (voxelWorldPos - worldPosition).sqrMagnitude;
                if (sqrDist > radiusSquared) continue;

                var (chunkPos, _) = WorldToVoxelPosition(voxelWorldPos);
                if (chunks.ContainsKey(chunkPos))
                {
                    chunksToModify.Add(chunkPos);
                }
            }

            return chunksToModify;
        }

        private HashSet<Vector3Int> ApplyCpuTerrainModification(Vector3Int min, Vector3Int max, Vector3 worldPosition, float radius, float strength, HashSet<Vector3Int> chunkWhitelist = null)
        {
            var modifiedChunks = new HashSet<Vector3Int>();

            if (radius <= 0f)
            {
                return modifiedChunks;
            }

            float radiusSquared = radius * radius;

            for (int x = min.x; x <= max.x; x++)
            for (int y = min.y; y <= max.y; y++)
            for (int z = min.z; z <= max.z; z++)
            {
                Vector3 voxelWorldPos = new Vector3(x, y, z) * voxelSize + Vector3.one * (voxelSize * 0.5f);
                float sqrDist = (voxelWorldPos - worldPosition).sqrMagnitude;
                if (sqrDist > radiusSquared) continue;

                var (chunkPos, voxelPos) = WorldToVoxelPosition(voxelWorldPos);
                if (!chunks.TryGetValue(chunkPos, out var chunkData))
                {
                    continue;
                }

                if (chunkWhitelist != null && !chunkWhitelist.Contains(chunkPos))
                {
                    continue;
                }

                float lodAdjustedStrength = GetLodAdjustedStrength(strength, chunkData.lodLevel);

                VoxelData currentVoxel = chunkData.chunk.GetVoxel(voxelPos.x, voxelPos.y, voxelPos.z);
                float modificationAmount = lodAdjustedStrength * (1f - Mathf.Sqrt(sqrDist) / radius);
                float newDensity = Mathf.Clamp(currentVoxel.density - modificationAmount, -1f, 1f);

                if (chunkData.chunk.SetVoxel(voxelPos.x, voxelPos.y, voxelPos.z, new VoxelData(newDensity)))
                {
                    modifiedChunks.Add(chunkPos);
                }
            }

            return modifiedChunks;
        }

        private bool DispatchModifyDensityGPU(TerrainChunk chunk, int lodLevel, Vector3 modificationPosition, float radius, float lodAdjustedStrength, int expectedVersion, out bool versionMismatch)
        {
            versionMismatch = false;

            if (!ShouldUseGpuForTerrainModification || voxelTerrainShader == null || chunk == null)
            {
                return false;
            }

            if (chunk.DensityVersion != expectedVersion)
            {
                versionMismatch = true;
                return false;
            }

            int kernelIndex = voxelTerrainShader.FindKernel("ModifyDensity");
            Vector3Int voxelDimensions = GetChunkVoxelDimensionsForLOD(lodLevel);
            int voxelCount = (voxelDimensions.x + 1) * (voxelDimensions.y + 1) * (voxelDimensions.z + 1);

            ComputeBuffer densityBuffer = ComputeBufferManager.Instance.GetBuffer(voxelCount, sizeof(float));

            try
            {
                float[] densities = new float[voxelCount];
                chunk.CopyVoxelDataTo(densities);

                if (chunk.DensityVersion != expectedVersion)
                {
                    versionMismatch = true;
                    return false;
                }

                densityBuffer.SetData(densities);

                voxelTerrainShader.SetBuffer(kernelIndex, "_ModifiedDensities", densityBuffer);
                voxelTerrainShader.SetVector("_ChunkWorldOrigin", chunk.WorldPosition);
                voxelTerrainShader.SetInts("_ChunkSize", voxelDimensions.x, voxelDimensions.y, voxelDimensions.z);
                voxelTerrainShader.SetFloat("_VoxelSize", voxelSize);
                voxelTerrainShader.SetInt("_LODLevel", lodLevel);
                voxelTerrainShader.SetVector("_ModificationPosition", modificationPosition);
                voxelTerrainShader.SetFloat("_ModificationRadius", radius);
                voxelTerrainShader.SetFloat("_ModificationStrength", lodAdjustedStrength);

                int threadGroupsX = Mathf.CeilToInt((voxelDimensions.x + 1) / 8.0f);
                int threadGroupsY = Mathf.CeilToInt((voxelDimensions.y + 1) / 8.0f);
                int threadGroupsZ = Mathf.CeilToInt((voxelDimensions.z + 1) / 8.0f);
                voxelTerrainShader.Dispatch(kernelIndex, threadGroupsX, threadGroupsY, threadGroupsZ);

                densityBuffer.GetData(densities);

                if (chunk.DensityVersion != expectedVersion)
                {
                    versionMismatch = true;
                    return false;
                }

                chunk.ApplyDensities(densities);
                return true;
            }
            finally
            {
                ComputeBufferManager.Instance.ReleaseBuffer(densityBuffer);
            }
        }

        #endregion

        #region Debug Logging Helpers
        private void LogStructured(string category, string message)
        {
            string formattedMessage = FormatLog(category, message);
<<<<<<< HEAD
            TerrainLogger.Log(LogType.Log, (object)formattedMessage, (UnityEngine.Object)this);
=======
            TerrainLogger.Log(LogType.Log, formattedMessage, this);
>>>>>>> f42fa8b4
            WriteLogToFile("INFO", formattedMessage);
        }

        private void LogWarning(string category, string message)
        {
            string formattedMessage = FormatLog(category, message);
<<<<<<< HEAD
            TerrainLogger.Log(LogType.Warning, (object)formattedMessage, (UnityEngine.Object)this);
=======
            TerrainLogger.Log(LogType.Warning, formattedMessage, this);
>>>>>>> f42fa8b4
            WriteLogToFile("WARN", formattedMessage);
        }

        private void LogError(string category, string message)
        {
            string formattedMessage = FormatLog(category, message);
<<<<<<< HEAD
            TerrainLogger.Log(LogType.Error, (object)formattedMessage, (UnityEngine.Object)this);
=======
            TerrainLogger.Log(LogType.Error, formattedMessage, this);
>>>>>>> f42fa8b4
            WriteLogToFile("ERROR", formattedMessage);
        }

        private void WriteLogToFile(string severity, string message)
        {
            lock (logLock)
            {
                EnsureLogWriter();

                if (logWriter == null)
                {
                    return;
                }

                string timestamp = DateTime.UtcNow.ToString("O", CultureInfo.InvariantCulture);
                logWriter.WriteLine($"{timestamp} [{severity}] {message}");
            }
        }

        private void EnsureLogWriter()
        {
            if (logWriter != null)
            {
                return;
            }

            string directory = Path.Combine(Application.persistentDataPath, "TerrainLogs");
            Directory.CreateDirectory(directory);

            if (string.IsNullOrEmpty(logFilePath))
            {
                logFilePath = Path.Combine(directory, $"Terrain_{DateTime.UtcNow:yyyyMMdd_HHmmss}.log");
                lastLogFilePath = logFilePath;
            }

            bool append = logFileInitialized && File.Exists(logFilePath);
            logWriter = new StreamWriter(logFilePath, append, Encoding.UTF8)
            {
                AutoFlush = true
            };

            string header = logFileInitialized
                ? $"# TerrainManager logging resumed at {DateTime.UtcNow:O}"
                : $"# TerrainManager log started at {DateTime.UtcNow:O}";
            logWriter.WriteLine(header);
            logFileInitialized = true;
        }

        private void CloseLogWriter()
        {
            lock (logLock)
            {
                if (logWriter != null)
                {
                    logWriter.Flush();
                    logWriter.Dispose();
                    logWriter = null;
                }

                logFilePath = null;
                logFileInitialized = false;
                logFileAnnounced = false;
            }
        }

        private void AnnounceLogFile()
        {
            string path = null;
            lock (logLock)
            {
                EnsureLogWriter();
                if (!logFileAnnounced && !string.IsNullOrEmpty(logFilePath))
                {
                    logFileAnnounced = true;
                    path = logFilePath;
                }
            }

            if (!string.IsNullOrEmpty(path))
            {
                LogStructured("System", $"Detailed terrain diagnostics will be written to {path}");
            }
        }

        private static string FormatLog(string category, string message) => $"[Terrain][{category}] {message}";

        private static string FormatChunkId(Vector3Int chunkPos, int lodLevel) => $"chunk=({chunkPos.x},{chunkPos.y},{chunkPos.z}) lod={lodLevel}";

        private static string FormatVoxelDimensions(Vector3Int dims) => $"{dims.x}x{dims.y}x{dims.z}";

        private static string FormatVector3(Vector3 value) => string.Format(CultureInfo.InvariantCulture, "({0:F2},{1:F2},{2:F2})", value.x, value.y, value.z);

        private static string FormatThreadGroups(int x, int y, int z) => $"({x},{y},{z})";

        private static string FormatDensitySummary(DensitySummary summary)
        {
            string min = summary.HasValidSamples ? summary.Min.ToString("F3", CultureInfo.InvariantCulture) : "n/a";
            string max = summary.HasValidSamples ? summary.Max.ToString("F3", CultureInfo.InvariantCulture) : "n/a";
            string avg = summary.HasValidSamples ? summary.Average.ToString("F3", CultureInfo.InvariantCulture) : "n/a";
            return $"samples={summary.SampleCount} valid={summary.ValidSamples} invalid={summary.InvalidSamples} min={min} max={max} avg={avg}";
        }

        private DensitySummary CalculateDensitySummary(NativeArray<float> densities)
        {
            if (!densities.IsCreated || densities.Length == 0)
            {
                return new DensitySummary
                {
                    SampleCount = densities.IsCreated ? densities.Length : 0,
                    ValidSamples = 0,
                    InvalidSamples = 0,
                    Min = 0f,
                    Max = 0f,
                    Average = 0f
                };
            }

            double total = 0d;
            int validCount = 0;
            int invalidCount = 0;
            float min = float.PositiveInfinity;
            float max = float.NegativeInfinity;

            for (int i = 0; i < densities.Length; i++)
            {
                float value = densities[i];
                if (float.IsNaN(value) || float.IsInfinity(value))
                {
                    invalidCount++;
                    continue;
                }

                if (value < min) min = value;
                if (value > max) max = value;
                total += value;
                validCount++;
            }

            return new DensitySummary
            {
                SampleCount = densities.Length,
                ValidSamples = validCount,
                InvalidSamples = invalidCount,
                Min = validCount > 0 ? min : 0f,
                Max = validCount > 0 ? max : 0f,
                Average = validCount > 0 ? (float)(total / validCount) : 0f
            };
        }

        private void LogDensitySummary(string category, string stage, string mode, Vector3Int chunkPos, int lodLevel, Vector3Int voxelDimensions, DensitySummary summary, int bufferCount = 0, Vector3Int threadGroups = default)
        {
            string messageBase = $"stage={stage} mode={mode} {FormatChunkId(chunkPos, lodLevel)} voxels={FormatVoxelDimensions(voxelDimensions)}";
            if (bufferCount > 0)
            {
                messageBase = $"{messageBase} bufferCount={bufferCount}";
            }
            if (threadGroups != Vector3Int.zero)
            {
                messageBase = $"{messageBase} threadGroups={FormatThreadGroups(threadGroups.x, threadGroups.y, threadGroups.z)}";
            }

            if (!summary.HasSamples)
            {
                LogStructured(category, $"{messageBase} samples=0");
                return;
            }

            string fullMessage = $"{messageBase} {FormatDensitySummary(summary)}";

            if (summary.HasInvalidSamples)
            {
                LogWarning(category, $"{fullMessage} anomaly=invalidDensity");
                return;
            }

            LogStructured(category, fullMessage);
        }

        private static Vector3Int CalculateThreadGroups(Vector3Int voxelDimensions)
        {
            int threadGroupsX = Mathf.CeilToInt((voxelDimensions.x + 1) / 8.0f);
            int threadGroupsY = Mathf.CeilToInt((voxelDimensions.y + 1) / 8.0f);
            int threadGroupsZ = Mathf.CeilToInt((voxelDimensions.z + 1) / 8.0f);

            threadGroupsX = Mathf.Max(1, threadGroupsX);
            threadGroupsY = Mathf.Max(1, threadGroupsY);
            threadGroupsZ = Mathf.Max(1, threadGroupsZ);

            return new Vector3Int(threadGroupsX, threadGroupsY, threadGroupsZ);
        }

        private GpuGenerationRequestInfo EnsureGpuRequestInfo(Vector3Int chunkPos, int lodLevel, Vector3Int voxelDimensions, int sampleCount)
        {
            if (gpuGenerationRequestsInfo.TryGetValue(chunkPos, out var info))
            {
                return info;
            }

            Vector3Int threadGroups = CalculateThreadGroups(voxelDimensions);
            info = new GpuGenerationRequestInfo
            {
                LodLevel = lodLevel,
                VoxelDimensions = voxelDimensions,
                ThreadGroupsX = threadGroups.x,
                ThreadGroupsY = threadGroups.y,
                ThreadGroupsZ = threadGroups.z,
                VoxelCount = sampleCount,
                BufferCount = sampleCount
            };
            gpuGenerationRequestsInfo[chunkPos] = info;
            return info;
        }

        private GpuGenerationRequestInfo GetGpuRequestInfoForLogging(Vector3Int chunkPos)
        {
            if (gpuGenerationRequestsInfo.TryGetValue(chunkPos, out var info))
            {
                return info;
            }

            int lodLevel = 0;
            Vector3Int voxelDimensions = Vector3Int.zero;
            if (chunks.TryGetValue(chunkPos, out var chunkData) && chunkData.chunk != null)
            {
                lodLevel = chunkData.lodLevel;
                voxelDimensions = GetChunkVoxelDimensionsForLOD(chunkData.lodLevel);
            }

            Vector3Int threadGroups = voxelDimensions == Vector3Int.zero ? Vector3Int.zero : CalculateThreadGroups(voxelDimensions);
            int bufferCount = densityBuffers.TryGetValue(chunkPos, out var buffer) ? buffer.count : 0;

            return new GpuGenerationRequestInfo
            {
                LodLevel = lodLevel,
                VoxelDimensions = voxelDimensions,
                ThreadGroupsX = threadGroups.x,
                ThreadGroupsY = threadGroups.y,
                ThreadGroupsZ = threadGroups.z,
                VoxelCount = 0,
                BufferCount = bufferCount
            };
        }
        #endregion

        #region Utility Methods
        private void InvalidateChunkWorldSizeCache()
        {
            cachedChunkWorldSizesByLod.Clear();
        }

        private void HandleGeometrySettingsChangeIfNeeded()
        {
            bool voxelSizeChanged = !Mathf.Approximately(previousVoxelSize, voxelSize);
            bool chunkWorldSizeChanged = (previousChunkWorldSize - chunkWorldSize).sqrMagnitude > 0.0001f;

            if ((voxelSizeChanged || chunkWorldSizeChanged) && !isRegenerating)
            {
                string changeDescription;
                if (voxelSizeChanged && chunkWorldSizeChanged)
                    changeDescription = $"VoxelSize {previousVoxelSize}→{voxelSize} and chunkWorldSize {previousChunkWorldSize}→{chunkWorldSize}";
                else if (voxelSizeChanged)
                    changeDescription = $"VoxelSize {previousVoxelSize}→{voxelSize}";
                else
                    changeDescription = $"chunkWorldSize {previousChunkWorldSize}→{chunkWorldSize}";

                LogStructured("System", $"Terrain settings changed ({changeDescription}). Regenerating world...");
                InvalidateChunkWorldSizeCache();
                RegenerateWorld();
            }
        }

        public void QueueChunkForUpdate(Vector3Int chunkPos)
        {
            if (isRegenerating) return;

            if (chunks.ContainsKey(chunkPos)
                && !dirtyChunkQueue.Contains(chunkPos)
                && !runningMeshJobs.ContainsKey(chunkPos)
                && !runningGenJobs.ContainsKey(chunkPos))
            {
                dirtyChunkQueue.Enqueue(chunkPos);
                MarkTransitionsDirtyForChunk(chunkPos);
            }
            else if (chunks.ContainsKey(chunkPos))
            {
                MarkTransitionsDirtyForChunk(chunkPos);
            }
        }

        public Vector3Int WorldToChunkPosition(Vector3 worldPos)
        {
            Vector3 baseChunkSize = GetActualChunkWorldSizeForLOD(0);
            float sizeX = Mathf.Approximately(baseChunkSize.x, 0f) ? 1f : baseChunkSize.x;
            float sizeY = Mathf.Approximately(baseChunkSize.y, 0f) ? 1f : baseChunkSize.y;
            float sizeZ = Mathf.Approximately(baseChunkSize.z, 0f) ? 1f : baseChunkSize.z;

            return new Vector3Int(
                Mathf.FloorToInt(worldPos.x / sizeX),
                Mathf.FloorToInt(worldPos.y / sizeY),
                Mathf.FloorToInt(worldPos.z / sizeZ)
            );
        }

        public Vector3 ChunkToWorldPosition(Vector3Int chunkPos)
        {
            Vector3 baseChunkSize = GetActualChunkWorldSizeForLOD(0);
            float sizeX = Mathf.Approximately(baseChunkSize.x, 0f) ? 0f : baseChunkSize.x;
            float sizeY = Mathf.Approximately(baseChunkSize.y, 0f) ? 0f : baseChunkSize.y;
            float sizeZ = Mathf.Approximately(baseChunkSize.z, 0f) ? 0f : baseChunkSize.z;
            return new Vector3(
                chunkPos.x * sizeX,
                chunkPos.y * sizeY,
                chunkPos.z * sizeZ
            );
        }

        public (Vector3Int chunkPos, Vector3Int voxelPos) WorldToVoxelPosition(Vector3 worldPos)
        {
            var chunkPos = WorldToChunkPosition(worldPos);
            var chunkWorldOrigin = ChunkToWorldPosition(chunkPos);
            var localPos = worldPos - chunkWorldOrigin;
            
            // Check if this chunk exists and get its LOD level
            float actualVoxelSize = voxelSize;
            if (chunks.TryGetValue(chunkPos, out var chunkData))
            {
                actualVoxelSize = GetVoxelSizeForLOD(chunkData.lodLevel);
            }
            
            return (chunkPos, new Vector3Int(
                Mathf.FloorToInt(localPos.x / actualVoxelSize),
                Mathf.FloorToInt(localPos.y / actualVoxelSize),
                Mathf.FloorToInt(localPos.z / actualVoxelSize)
            ));
        }

        private Vector3Int WorldToVoxelCoordinates(Vector3 worldPos) => new Vector3Int(
            Mathf.FloorToInt(worldPos.x / voxelSize),
            Mathf.FloorToInt(worldPos.y / voxelSize),
            Mathf.FloorToInt(worldPos.z / voxelSize)
        );
        #endregion
        
        #region Debug Visualization
        private void OnDrawGizmos()
        {
            if (Application.isPlaying && showLODLevels && playerTransform != null)
            {
                // Visualize LOD levels if enabled
                foreach (var entry in chunks)
                {
                    Vector3Int chunkPos = entry.Key;
                    ChunkData chunkData = entry.Value;
                    
                    // Only draw if chunk exists
                    if (chunkData.chunk == null) continue;
                    
                    // Choose color based on LOD level
                    Color lodColor = Color.white;
                    switch (chunkData.lodLevel)
                    {
                        case 0: lodColor = Color.green; break;   // Highest detail
                        case 1: lodColor = Color.yellow; break;  // Medium detail
                        case 2: lodColor = Color.red; break;     // Low detail
                        default: lodColor = Color.gray; break;   // Lowest detail
                    }
                    
                    Gizmos.color = lodColor;
                    Vector3 worldPos = ChunkToWorldPosition(chunkPos);
                    Vector3 chunkSize = GetActualChunkWorldSizeForLOD(chunkData.lodLevel);
                    Gizmos.DrawWireCube(worldPos + chunkSize * 0.5f, chunkSize);
                }
                
                // Draw LOD distance thresholds
                if (lodDistanceThresholds != null && lodDistanceThresholds.Length > 0)
                {
                    Gizmos.color = new Color(0, 1, 1, 0.2f); // Cyan with transparency
                    foreach (float distance in lodDistanceThresholds)
                    {
                        Gizmos.DrawWireSphere(playerTransform.position, distance);
                    }
                }
            }
        }
        #endregion
    }

    [System.Serializable]
    public struct BiomeSettings
    {
        public string name;
        [Tooltip("The biome noise value where this biome starts")]
        public float startThreshold;
    
        // Added new fields for noise parameters
        public int octaves;
        public float lacunarity;
        public float persistence;
    
        // Existing fields
        public float worldGroundLevel;
        public float heightImpact;
        public float heightNoiseScale;
        public float caveImpact;
        public float caveNoiseScale;
    }
}<|MERGE_RESOLUTION|>--- conflicted
+++ resolved
@@ -325,22 +325,9 @@
             AnnounceLogFile();
             LogStructured("System", "TerrainManager enabled");
         }
-<<<<<<< HEAD
-
         private void OnDisable()
         {
             LogStructured("System", "TerrainManager disabled");
-=======
-
-        private void OnDisable()
-        {
-            LogStructured("System", "TerrainManager disabled");
-            CloseLogWriter();
-        }
-
-        private void OnDestroy()
-        {
->>>>>>> f42fa8b4
             CloseLogWriter();
         }
 
@@ -2446,33 +2433,21 @@
         private void LogStructured(string category, string message)
         {
             string formattedMessage = FormatLog(category, message);
-<<<<<<< HEAD
             TerrainLogger.Log(LogType.Log, (object)formattedMessage, (UnityEngine.Object)this);
-=======
-            TerrainLogger.Log(LogType.Log, formattedMessage, this);
->>>>>>> f42fa8b4
             WriteLogToFile("INFO", formattedMessage);
         }
 
         private void LogWarning(string category, string message)
         {
             string formattedMessage = FormatLog(category, message);
-<<<<<<< HEAD
             TerrainLogger.Log(LogType.Warning, (object)formattedMessage, (UnityEngine.Object)this);
-=======
-            TerrainLogger.Log(LogType.Warning, formattedMessage, this);
->>>>>>> f42fa8b4
             WriteLogToFile("WARN", formattedMessage);
         }
 
         private void LogError(string category, string message)
         {
             string formattedMessage = FormatLog(category, message);
-<<<<<<< HEAD
             TerrainLogger.Log(LogType.Error, (object)formattedMessage, (UnityEngine.Object)this);
-=======
-            TerrainLogger.Log(LogType.Error, formattedMessage, this);
->>>>>>> f42fa8b4
             WriteLogToFile("ERROR", formattedMessage);
         }
 
